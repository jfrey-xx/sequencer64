/*
 *  This file is part of seq24/sequencer64.
 *
 *  seq24 is free software; you can redistribute it and/or modify
 *  it under the terms of the GNU General Public License as published by
 *  the Free Software Foundation; either version 2 of the License, or
 *  (at your option) any later version.
 *
 *  seq24 is distributed in the hope that it will be useful,
 *  but WITHOUT ANY WARRANTY; without even the implied warranty of
 *  MERCHANTABILITY or FITNESS FOR A PARTICULAR PURPOSE.  See the
 *  GNU General Public License for more details.
 *
 *  You should have received a copy of the GNU General Public License
 *  along with seq24; if not, write to the Free Software
 *  Foundation, Inc., 59 Temple Place, Suite 330, Boston, MA  02111-1307  USA
 */

/**
 * \file          seqedit.cpp
 *
 *  This module declares/defines the base class for editing a
 *  pattern/sequence.
 *
 * \library       sequencer64 application
 * \author        Seq24 team; modifications by Chris Ahlstrom
 * \date          2015-07-24
<<<<<<< HEAD
 * \updates       2017-09-17
=======
 * \updates       2017-11-10
>>>>>>> f21081ec
 * \license       GNU GPLv2 or above
 *
 *  Compare this class to eventedit, which has to do some similar things,
 *  though it has a lot fewer user-interface controls to manage.
 *
 *  There's one big mistake in this module... making the size of the grid
 *  dependent on the PPQN values.  As the PPQN gets larger, so does the size
 *  of each measure, until too big to appear in whole on the screen.  Luckily,
 *  we can get around this issue by changing the zoom range.
 *
 *  We've made the Stazed thru/record fix permanent.  See issue #56 re MIDI
 *  control.  We weren't turning off thru!
 *
 *  User jean-emmanual added support for disabling the following of the
 *  progress bar during playback.  See the seqroll::m_progress_follow member.
 *
 * Menu refinements.  We are fixing the popup menus so that they are created
 * only once.  Here is the progress:
 *
 *      -   m_menu_bpm.
 *      -   m_menu_bw.
 *      -   m_menu_chords.
 *      -   m_menu_data.
 *      -   m_menu_key.
 *      -   m_menu_length.
 *      -   m_menu_midibus.  Done.
 *      -   m_menu_midich.  Done.
 *      -   m_menu_note_length.
 *      -   m_menu_rec_type.
 *      -   m_menu_rec_vol.
 *      -   m_menu_scale.
 *      -   m_menu_scale.
 *      -   m_menu_sequences.  Done.
 *      -   m_menu_snap.
 *      -   m_menu_tools.  Done.
 *      -   m_menu_zoom.
 */

#include <gtkmm/adjustment.h>
#include <gtkmm/image.h>
#include <gtkmm/menu.h>
#include <gtkmm/menubar.h>
#include <gtkmm/scrollbar.h>
#include <gtkmm/combo.h>
#include <gtkmm/label.h>
#include <gtkmm/separator.h>
#include <gtkmm/table.h>
#include <gtkmm/tooltips.h>
#include <sigc++/bind.h>

#include "calculations.hpp"             /* measures_to_ticks()          */
#include "controllers.hpp"
#include "event.hpp"
#include "fruityseq.hpp"                /* seq64::FruitySeqEventInput   */
#include "fruityseqroll.hpp"            /* seq64::FruitySeqRollInput    */
#include "gdk_basic_keys.h"
#include "globals.h"
#include "gtk_helpers.h"
#include "gui_key_tests.hpp"            /* is_ctrl_key(), etc.          */
#include "mainwid.hpp"
#include "options.hpp"
#include "perfedit.hpp"
#include "perform.hpp"
#include "scales.h"
#include "seqdata.hpp"
#include "seqedit.hpp"
#include "seqevent.hpp"
#include "seqkeys.hpp"
#include "seqroll.hpp"
#include "seqtime.hpp"
#include "sequence.hpp"
#include "settings.hpp"                 /* seq64::rc() or seq64::usr()  */
#include "user_instrument.hpp"          /* seq64::user_instrument       */

#ifdef SEQ64_STAZED_LFO_SUPPORT
#include "lfownd.hpp"
#endif

#include "pixmaps/follow.xpm"
#include "pixmaps/play.xpm"
#include "pixmaps/q_rec.xpm"
#include "pixmaps/rec.xpm"
#include "pixmaps/thru.xpm"
#include "pixmaps/bus.xpm"
#include "pixmaps/midi.xpm"
#include "pixmaps/snap.xpm"
#include "pixmaps/zoom.xpm"
#include "pixmaps/length_short.xpm"
#include "pixmaps/scale.xpm"
#include "pixmaps/key.xpm"
#include "pixmaps/down.xpm"
#include "pixmaps/note_length.xpm"
#include "pixmaps/undo.xpm"
#include "pixmaps/redo.xpm"
#include "pixmaps/quantize.xpm"
#include "pixmaps/menu_empty.xpm"
#include "pixmaps/menu_full.xpm"
#include "pixmaps/sequences.xpm"
#include "pixmaps/tools.xpm"
#include "pixmaps/seq-editor.xpm"

#ifdef SEQ64_STAZED_CHORD_GENERATOR
#include "pixmaps/chord3-inv.xpm"
#endif

#ifdef SEQ64_STAZED_TRANSPOSE
#include "pixmaps/drum.xpm"
#include "pixmaps/transpose.xpm"
#endif

/*
 * Saves some typing.  We could, like Stazed, limit the scope of this to
 * popup_sequence_menu(), popup_event_menu(), popup_record_menu(),
 * create_menus(), popup_tool_menu(), etc.
 */

using namespace Gtk::Menu_Helpers;

/*
 * Do not document the namespace; it breaks Doxygen.
 */

namespace seq64
{

/**
 *  Static data members.  These items apply to all of the instances of seqedit,
 *  and are passed on to the following constructors:
 *
 *  -   seqdata
 *  -   seqevent
 *  -   seqroll
 *  -   seqtime
 *
 *  The snap and note-length defaults would be good to write to the "user"
 *  configuration file.  The scale and key would be nice to write to the
 *  proprietary section of the MIDI song.  Or, even more flexibly, to each
 *  sequence, if that makes sense to do, since all tracks would generally be
 *  in the same key.  Right, Charles Ives?
 *
 *  Note that, currently, that some of these "initial values" are modified, so
 *  that they are "contagious".  That is, the next sequence to be opened in
 *  the sequence editor will adopt these values.  This is a long-standing
 *  feature of Seq24, but strikes us as a bit surprising.
 *
 * \change ca 2016-04-10
 *      If we just double the PPQN, then the snap divisor becomes 32, and the
 *      snap interval is a 32nd note.  We would like to keep it at a 16th
 *      note.  We correct the snap ticks to the actual PPQN ratio.
 */

int seqedit::m_initial_snap                 = SEQ64_DEFAULT_PPQN / 4;
int seqedit::m_initial_note_length          = SEQ64_DEFAULT_PPQN / 4;

#ifdef SEQ64_STAZED_CHORD_GENERATOR
int seqedit::m_initial_chord = 0;
#endif

/**
 * Actions.  These variables represent actions that can be applied to a
 * selection of notes.  One idea would be to add a swing-quantize action.
 * We will reserve the value here, for notes only; not yet used or part of the
 * action menu.
 */

enum edit_action_t
{
    c_select_all_notes         =  1,
    c_select_all_events        =  2,
    c_select_inverse_notes     =  3,
    c_select_inverse_events    =  4,
    c_quantize_notes           =  5,
    c_quantize_events          =  6,
#ifdef USE_STAZED_RANDOMIZE_SUPPORT
    c_randomize_events         =  7,
#endif
    c_tighten_events           =  8,
    c_tighten_notes            =  9,
    c_transpose_notes          = 10,    /* basic transpose      */
    c_reserved                 = 11,
    c_transpose_h              = 12,    /* harmonic transpose   */
    c_expand_pattern           = 13,
    c_compress_pattern         = 14,
    c_select_even_notes        = 15,
    c_select_odd_notes         = 16,
    c_swing_notes              = 17     /* swing quantize       */
};

/**
 *  Principal constructor.
 *
 *  If provided, override the scale, key, and background-sequence with the
 *  values stored in the file with the sequence, if they are set to
 *  non-default values.  This is a new feature.
 *
 * \todo
 *      Offload most of the work into an initialization function like
 *      options does.
 *
 *  Horizontal Gtk::Adjustment constructor: The initial value was 0 on a range
 *  from 0 to 1, with step and page increments of 1, and a page_size of 1.  We
 *  can fix these values here, or create an h_adjustment() function similar to
 *  eventedit::v_adjustment(), which first gets called in on_realize().
 *
 * \param p
 *      The performance object of which the sequence is a part.
 *
 * \param seq
 *      The seqeuence object this window object represents.
 *
 * \param pos
 *      The sequence number (pattern slot number) for this sequence and
 *      window.
 *
 * \param ppqn
 *      The optional PPQN parameter for this sequence.  Warning:  not really
 *      used by the caller, need to square that!
 */

seqedit::seqedit
(
    perform & p,
    sequence & seq,
    int pos,
    int ppqn
) :
#ifdef SEQ64_STAZED_CHORD_GENERATOR
    gui_window_gtk2     (p, 900, 500),                  // size request
#else
    gui_window_gtk2     (p, 750, 500),                  // size request
#endif
    m_initial_zoom      (SEQ64_DEFAULT_ZOOM),           // constant
    m_zoom              (SEQ64_DEFAULT_ZOOM),           // fixed below
    m_snap              (m_initial_snap),
    m_note_length       (m_initial_note_length),
    m_scale             (usr().seqedit_scale()),        // m_initial_scale
#ifdef SEQ64_STAZED_CHORD_GENERATOR
    m_chord             (0),    // (usr().seqedit_chord()),  // m_initial_chord
#endif
    m_key               (usr().seqedit_key()),          // m_initial_key
    m_bgsequence        (usr().seqedit_bgsequence()),   // m_initial_sequence
    m_measures          (0),                            // fixed below
    m_ppqn              (0),                            // fixed below
#ifdef USE_STAZED_ODD_EVEN_SELECTION
    m_pp_whole          (0),
    m_pp_eighth         (0),
    m_pp_sixteenth      (0),
#endif
    m_seq               (seq),
    m_menubar           (manage(new Gtk::MenuBar())),
    m_menu_tools        (nullptr),              // (manage(new Gtk::Menu())),
    m_menu_zoom         (manage(new Gtk::Menu())),
    m_menu_snap         (manage(new Gtk::Menu())),
    m_menu_note_length  (manage(new Gtk::Menu())),
    m_menu_length       (manage(new Gtk::Menu())),
#ifdef SEQ64_STAZED_TRANSPOSE
    m_toggle_transpose  (manage(new Gtk::ToggleButton())),
    m_image_transpose   (),
#endif
    m_menu_midich       (nullptr),
    m_menu_midibus      (nullptr),
    m_menu_data         (nullptr),
    m_menu_key          (manage(new Gtk::Menu())),
    m_menu_scale        (manage(new Gtk::Menu())),
#ifdef SEQ64_STAZED_CHORD_GENERATOR
    m_menu_chords       (manage(new Gtk::Menu())),
#endif
    m_menu_sequences    (nullptr),
    m_menu_bpm          (manage(new Gtk::Menu())),
    m_menu_bw           (manage(new Gtk::Menu())),
    m_menu_rec_vol      (manage(new Gtk::Menu())),
#ifdef SEQ64_STAZED_EXPAND_RECORD
    m_menu_rec_type     (nullptr),
#endif
    m_vadjust           (manage(new Gtk::Adjustment(55, 0, c_num_keys, 1, 1, 1))),
    m_hadjust           (manage(new Gtk::Adjustment(0, 0, 1, 1, 1, 1))),
    m_vscroll_new       (manage(new Gtk::VScrollbar(*m_vadjust))),
    m_hscroll_new       (manage(new Gtk::HScrollbar(*m_hadjust))),
    m_seqkeys_wid       (manage(new seqkeys(m_seq, p, *m_vadjust))),
    m_seqtime_wid       (manage(new seqtime(m_seq, p, m_zoom, *m_hadjust))),
    m_seqdata_wid       (manage(new seqdata(m_seq, p, m_zoom, *m_hadjust))),
    m_seqevent_wid
    (
        manage
        (
            (rc().interaction_method() == e_fruity_interaction) ?
                new FruitySeqEventInput
                (
                    p, m_seq, m_zoom, m_snap, *m_seqdata_wid, *m_hadjust
                )
                  :
                new seqevent    // Seq24SeqEventInput
                (
                    p, m_seq, m_zoom, m_snap, *m_seqdata_wid, *m_hadjust
                )
        )
    ),
    m_seqroll_wid
    (
        manage
        (
            (rc().interaction_method() == e_fruity_interaction) ?
                new FruitySeqRollInput
                (
                    p, m_seq, m_zoom, m_snap, *m_seqkeys_wid, pos,
                    *m_hadjust, *m_vadjust
                )
                 :
                new seqroll
                (
                    p, m_seq, m_zoom, m_snap, *m_seqkeys_wid, pos,
                    *m_hadjust, *m_vadjust
                )
        )
    ),
#ifdef SEQ64_STAZED_LFO_SUPPORT
    m_button_lfo        (manage(new Gtk::Button("LFO"))),
    m_lfo_wnd           (new lfownd(p, m_seq, *m_seqdata_wid)),
#endif
    m_table             (manage(new Gtk::Table(7, 4, false))),
    m_vbox              (manage(new Gtk::VBox(false, 2))),
    m_hbox              (manage(new Gtk::HBox(false, 2))),
    m_hbox2             (manage(new Gtk::HBox(false, 2))),
#if USE_THIRD_SEQEDIT_BUTTON_ROW
    m_hbox3             (manage(new Gtk::HBox(false, 2))),
#endif
    m_button_undo       (nullptr),
    m_button_redo       (nullptr),
    m_button_quantize   (nullptr),
    m_button_tools      (nullptr),
    m_button_sequence   (nullptr),
    m_entry_sequence    (nullptr),
    m_button_bus        (nullptr),
    m_entry_bus         (nullptr),
    m_button_channel    (nullptr),
    m_entry_channel     (nullptr),
    m_button_snap       (nullptr),
    m_entry_snap        (nullptr),
    m_button_note_length(nullptr),
    m_entry_note_length (nullptr),
    m_button_zoom       (nullptr),
    m_entry_zoom        (nullptr),
    m_button_length     (nullptr),
    m_entry_length      (nullptr),
    m_button_key        (nullptr),
    m_entry_key         (nullptr),
    m_button_scale      (nullptr),
    m_entry_scale       (nullptr),
#ifdef SEQ64_STAZED_CHORD_GENERATOR
    m_button_chord      (nullptr),
    m_entry_chord       (nullptr),
#endif
    m_tooltips          (manage(new Gtk::Tooltips())),
    m_button_data       (manage(new Gtk::Button(" Event "))),
    m_entry_data        (manage(new Gtk::Entry())),
    m_button_bpm        (nullptr),
    m_entry_bpm         (nullptr),
    m_button_bw         (nullptr),
    m_entry_bw          (nullptr),
    m_button_rec_vol    (manage(new Gtk::Button())),
#ifdef SEQ64_STAZED_EXPAND_RECORD
    m_button_rec_type   (manage(new Gtk::Button())),
#endif
#ifdef SEQ64_FOLLOW_PROGRESS_BAR
    m_toggle_follow     (manage(new Gtk::ToggleButton())),
#endif
    m_toggle_play       (manage(new Gtk::ToggleButton())),
    m_toggle_record     (manage(new Gtk::ToggleButton())),
    m_toggle_q_rec      (manage(new Gtk::ToggleButton())),
    m_toggle_thru       (manage(new Gtk::ToggleButton())),
#if USE_THIRD_SEQEDIT_BUTTON_ROW
    m_radio_select      (nullptr),
    m_radio_grow        (nullptr),
    m_radio_draw        (nullptr),
#endif
    m_entry_name        (nullptr),
    m_editing_status    (0),
    m_editing_cc        (0),
    m_have_focus        (false)
{
    std::string title = "Sequencer64 - \"";                 /* main window */
    title += m_seq.name();
    title += "\"";
    set_title(title);
    set_icon(Gdk::Pixbuf::create_from_xpm_data(seq_editor_xpm));
    m_seq.set_editing(true);
    m_ppqn          = choose_ppqn(ppqn);
#ifdef USE_STAZED_ODD_EVEN_SELECTION
    m_pp_whole      = m_ppqn * 4;
    m_pp_eighth     = m_ppqn / 2;
    m_pp_sixteenth  = m_ppqn / 4;
#endif
    create_menus();

    Gtk::HBox * dhbox = manage(new Gtk::HBox(false, 2));
    m_vbox->set_border_width(2);

    /* fill table */

    m_table->attach(*m_seqkeys_wid, 0, 1, 1, 2, Gtk::SHRINK, Gtk::FILL);
    m_table->attach(*m_seqtime_wid, 1, 2, 0, 1, Gtk::FILL, Gtk::SHRINK);
    m_table->attach
    (
        *m_seqroll_wid, 1, 2, 1, 2, Gtk::FILL |  Gtk::SHRINK,
        Gtk::FILL |  Gtk::SHRINK
    );
    m_table->attach(*m_seqevent_wid, 1, 2, 2, 3, Gtk::FILL, Gtk::SHRINK);
    m_table->attach(*m_seqdata_wid, 1, 2, 3, 4, Gtk::FILL, Gtk::SHRINK);
    m_table->attach
    (
        *dhbox, 1, 2, 4, 5, Gtk::FILL | Gtk::EXPAND, Gtk::SHRINK, 0, 2
    );
    m_table->attach
    (
        *m_vscroll_new, 2, 3, 1, 2, Gtk::SHRINK, Gtk::FILL | Gtk::EXPAND
    );
    m_table->attach
    (
        *m_hscroll_new, 1, 2, 5, 6, Gtk::FILL | Gtk::EXPAND, Gtk::SHRINK
    );

    /* no expand, just fit the widgets */

    m_vbox->pack_start(*m_hbox,  false, false, 0);
    m_vbox->pack_start(*m_hbox2, false, false, 0);
#if USE_THIRD_SEQEDIT_BUTTON_ROW
    m_vbox->pack_start(*m_hbox3, false, false, 0);
#endif

    /* expand, cause rollview expands */

    m_vbox->pack_start(*m_table, true, true, 0);
    m_button_data->signal_clicked().connect                 /* data button */
    (
        mem_fun(*this, &seqedit::popup_event_menu)
    );
    m_entry_data->set_size_request(40, -1);
    m_entry_data->set_editable(false);

    dhbox->pack_start(*m_button_data, false, false);
    dhbox->pack_start(*m_entry_data, true, true);

#ifdef SEQ64_STAZED_LFO_SUPPORT
    dhbox->pack_start(*m_button_lfo, false, false);
    m_button_lfo->signal_clicked().connect
    (
        mem_fun(m_lfo_wnd, &lfownd::toggle_visible)
    );
#endif

#ifdef SEQ64_STAZED_TRANSPOSE
    m_toggle_transpose->add(*manage(new PIXBUF_IMAGE(transpose_xpm)));
    m_toggle_transpose->set_focus_on_click(false); // set_can_focus(false);
    m_toggle_transpose->signal_clicked().connect
    (
        mem_fun(*this, &seqedit::transpose_change_callback)
    );
    add_tooltip
    (
        m_toggle_transpose,
        "Sequence is allowed to be transposed if button is highighted/checked."
    );
    m_toggle_transpose->set_active(m_seq.get_transposable());
    set_transpose_image(m_seq.get_transposable());
#endif

    /* play, rec, thru */

    m_toggle_play->add(*manage(new PIXBUF_IMAGE(play_xpm)));
    m_toggle_play->signal_clicked().connect
    (
        mem_fun(*this, &seqedit::play_change_callback)
    );
    add_tooltip
    (
        m_toggle_play,
        "If active, sequence is unmuted, and dumps data to MIDI bus."
    );
    m_toggle_record->add(*manage(new PIXBUF_IMAGE(rec_xpm)));
    m_toggle_record->signal_clicked().connect
    (
        mem_fun(*this, &seqedit::record_change_callback)
    );
    add_tooltip(m_toggle_record, "If active, records incoming MIDI data.");
    m_toggle_q_rec->add(*manage(new PIXBUF_IMAGE(q_rec_xpm)));
    m_toggle_q_rec->signal_clicked().connect
    (
        mem_fun(*this, &seqedit::q_rec_change_callback)
    );
    add_tooltip(m_toggle_q_rec, "If active, quantized record.");

#ifdef SEQ64_STAZED_EXPAND_RECORD

    /*
     * Provides a button to set the recording style to "legacy" (when looping,
     * merge new incoming events into the patter), "overwrite" (replace events
     * with incoming events), and "expand" (increase the size of the loop to
     * accomodate new events).
     */

    m_button_rec_type = manage(new Gtk::Button("Merge"));
    m_button_rec_type->signal_clicked().connect
    (
        mem_fun(*this, &seqedit::popup_record_menu)
    );
    add_tooltip
    (
        m_button_rec_type,
        "Select recording type for patterns: merge events; overwrite events; "
        "or expand the pattern size while recording."
    );
#endif  // SEQ64_STAZED_EXPAND_RECORD

#define SET_POPUP   mem_fun(*this, &seqedit::popup_menu)

    m_button_rec_vol->add(*manage(new Gtk::Label("Vol")));
    m_button_rec_vol->signal_clicked().connect
    (
        sigc::bind<Gtk::Menu *>(SET_POPUP, m_menu_rec_vol)
    );
    add_tooltip(m_button_rec_vol, "Select recording/generation volume.");
    m_toggle_thru->add(*manage(new PIXBUF_IMAGE(thru_xpm)));
    m_toggle_thru->signal_clicked().connect
    (
        mem_fun(*this, &seqedit::thru_change_callback)
    );
    add_tooltip
    (
        m_toggle_thru,
        "Incoming MIDI data passes through to sequence's MIDI bus and channel."
    );
    m_toggle_play->set_active(m_seq.get_playing());
    m_toggle_record->set_active(m_seq.get_recording());
    m_toggle_thru->set_active(m_seq.get_thru());
    dhbox->pack_end(*m_button_rec_vol, false, false, 4);
#ifdef SEQ64_STAZED_EXPAND_RECORD
    dhbox->pack_end(*m_button_rec_type, false, false, 4);
#endif
    dhbox->pack_end(*m_toggle_q_rec, false, false, 4);
    dhbox->pack_end(*m_toggle_record, false, false, 4);
    dhbox->pack_end(*m_toggle_thru, false, false, 4);
    dhbox->pack_end(*m_toggle_play, false, false, 4);
    dhbox->pack_end(*(manage(new Gtk::VSeparator())), false, false, 4);
    fill_top_bar();
    set_rec_vol(usr().velocity_override());

#ifdef USE_STAZED_EXTRAS
    if (m_seq.name() != std::string("Untitled"))
    {
        m_seqroll_wid->set_can_focus();
        m_seqroll_wid->grab_focus();
    }
#endif

    add(*m_vbox);                              /* add table */

    /*
     * If this is not present, even if we call it after creating in seqmenu,
     * we get a segfault.
     */

    show_all();

    /*
     * OPTION?  Sets vertical scroll bar to the middle:
     *
     * gfloat middle = m_vscroll->get_adjustment()->get_upper() / 3;
     * m_vscroll->get_adjustment()->set_value(middle);
     *
     * m_seqroll_wid->set_ignore_draw(true);        // WE MISSED THIS!
     */

    set_snap(m_initial_snap * m_ppqn / SEQ64_DEFAULT_PPQN);
    set_note_length(m_initial_note_length * m_ppqn / SEQ64_DEFAULT_PPQN);

    int zoom = usr().zoom();
    if (usr().zoom() == SEQ64_USE_ZOOM_POWER_OF_2)      /* i.e. 0 */
        zoom = zoom_power_of_2(m_ppqn);

    /*
     * Not needed: m_seqroll_wid->set_ignore_redraw(true);
     */

    set_zoom(zoom);
    set_beats_per_bar(m_seq.get_beats_per_bar());
    set_beat_width(m_seq.get_beat_width());
    m_seq.set_unit_measure();              /* must precede set_measures()  */
    set_measures(get_measures());
    set_midi_channel(m_seq.get_midi_channel());

    /*
     * HERE, if JACK, we get bus == 1, when it should be 0.
     * If ALSA, bus == 1 works.
     */

    set_midi_bus(m_seq.get_midi_bus());

    set_data_type(EVENT_NOTE_ON);
    if (m_seq.musical_scale() != int(c_scale_off))
        set_scale(m_seq.musical_scale());
    else
        set_scale(m_scale);

    if (m_seq.musical_key() != SEQ64_KEY_OF_C)
        set_key(m_seq.musical_key());
    else
        set_key(m_key);

#ifdef SEQ64_STAZED_CHORD_GENERATOR
    set_chord(m_chord);
#endif

    if (SEQ64_IS_VALID_SEQUENCE(m_seq.background_sequence()))
        m_bgsequence = m_seq.background_sequence();

    set_background_sequence(m_bgsequence);

    /*
     * These calls work if called here, in the parent of the seqroll.
     * But we want the focus to be conditional; see the fill_top_bar()
     * function.
     *
     *      m_seqroll_wid->set_can_focus();
     *      m_seqroll_wid->grab_focus();
     *
     * Not needed: m_seqroll_wid->set_ignore_redraw(false);
     */
}

/**
 *  A rote destructor.
 */

seqedit::~seqedit()
{
    // Empty body
}

/**
 *  Creates the various menus by pushing menu elements into the menus.  The
 *  first menu is the Zoom menu, represented in the pattern/sequence editor by
 *  a button with a magnifying glass.  The values are "pixels to ticks", where
 *  "ticks" are actually the "pulses" of "pulses per quarter note".  We would
 *  prefer the notation "n" instead of "1:n", as in "n pulses per pixel".
 *
 *  Note that many of the setups here could be loops through data structures.
 */

void
seqedit::create_menus ()
{
    char b[8];
    for (int z = usr().min_zoom(); z <= usr().max_zoom(); z *= 2)
    {
        snprintf(b, sizeof b, "1:%d", z);
        m_menu_zoom->items().push_back      /* add an entry to zoom menu    */
        (
            MenuElem(b, sigc::bind(mem_fun(*this, &seqedit::set_zoom), z))
        );
    }

    /**
     *  The Snap menu is actually the Grid Snap button, which shows two
     *  arrows pointing to a central bar.  This menu somewhat duplicates the
     *  same menu in perfedit.
     */

#define SET_SNAP    mem_fun(*this, &seqedit::set_snap)
#define SET_NOTE    mem_fun(*this, &seqedit::set_note_length)

    /**
     * To reduce the amount of written code, we now use a static array to
     * initialize some of the seqedit menu entries.  0 denotes the separator.
     * This same setup is used to set up both the snap and note menu, since
     * they are exactly the same.  Saves a *lot* of code.
     */

    static const int s_snap_items [] =
    {
        1, 2, 4, 8, 16, 32, 64, 128, 0, 3, 6, 12, 24, 48, 96, 192
    };
    static const int s_snap_count = sizeof(s_snap_items) / sizeof(int);
    int qnfactor = m_ppqn * 4;
    for (int si = 0; si < s_snap_count; ++si)
    {
        int item = s_snap_items[si];
        char fmt[8];
        if (item > 1)
            snprintf(fmt, sizeof fmt, "1/%d", item);
        else
            snprintf(fmt, sizeof fmt, "%d", item);

        if (item == 0)
        {
            m_menu_snap->items().push_back(SeparatorElem());
            m_menu_note_length->items().push_back(SeparatorElem());
            continue;
        }
        else
        {
            int v = qnfactor / item;
            m_menu_snap->items().push_back                  /* snap length  */
            (
                MenuElem(fmt, sigc::bind(SET_SNAP, v))
            );
            m_menu_note_length->items().push_back           /* note length  */
            (
                MenuElem(fmt, sigc::bind(SET_NOTE, v))
            );
        }
    }

    /**
     *  This menu lets one set the key of the sequence, and is brought up
     *  by the button with the "golden key" image on it.
     */

#define SET_KEY     mem_fun(*this, &seqedit::set_key)

    /*
     * To reduce the amount of written code, we now use a loop.
     */

    for (int key = 0; key < SEQ64_OCTAVE_SIZE; ++key)
    {
        m_menu_key->items().push_back
        (
            MenuElem(c_key_text[key], sigc::bind(SET_KEY, key))
        );
    }

    /**
     *  This button shows a down around for the bottom half of the time
     *  signature.  It's tooltip is "Time signature.  Length of beat."
     *  But it is called bw, or beat width, in the code.
     */

#define SET_BW      mem_fun(*this, &seqedit::set_beat_width)

    /*
     * To reduce the amount of written code, we now use a static array to
     * initialize some of the menu entries.  We use the same list for the snap
     * menu and for the beat-width menu.  This adds a beat-width of 32 to the
     * beat-width menu, just like in the perfedit menu.  A new feature!  :-D
     */

    static const int s_width_items [] = { 1, 2, 4, 8, 16, 32 };
    static const int s_width_count = sizeof(s_width_items) / sizeof(int);
    for (int si = 0; si < s_width_count; ++si)
    {
        int item = s_width_items[si];
        char fmt[8];
        snprintf(fmt, sizeof fmt, "%d", item);
        m_menu_bw->items().push_back(MenuElem(fmt, sigc::bind(SET_BW, item)));
    }

    /**
     *  This menu is shown when pressing the button at the bottom of the
     *  window that has "Vol" as its label.  Let's show the numbers as
     *  well to help the user.  And we'll have to document this change.
     */

#define SET_REC_VOL     mem_fun(*this, &seqedit::set_rec_vol)

    m_menu_rec_vol->items().push_back                   /* record volume    */
    (
        MenuElem("Free", sigc::bind(SET_REC_VOL, SEQ64_PRESERVE_VELOCITY))
    );
    m_menu_rec_vol->items().push_back
    (
        MenuElem("Fixed: 127", sigc::bind(SET_REC_VOL, 127))
    );
    m_menu_rec_vol->items().push_back
    (
        MenuElem("Fixed: 112", sigc::bind(SET_REC_VOL, 112))
    );
    m_menu_rec_vol->items().push_back
    (
        MenuElem("Fixed:  96", sigc::bind(SET_REC_VOL, 96))
    );
    m_menu_rec_vol->items().push_back
    (
        MenuElem("Fixed:  80", sigc::bind(SET_REC_VOL, 80))
    );
    m_menu_rec_vol->items().push_back
    (
        MenuElem("Fixed:  64", sigc::bind(SET_REC_VOL, 64))
    );
    m_menu_rec_vol->items().push_back
    (
        MenuElem("Fixed:  48", sigc::bind(SET_REC_VOL, 48))
    );
    m_menu_rec_vol->items().push_back
    (
        MenuElem("Fixed:  32", sigc::bind(SET_REC_VOL, 32))
    );
    m_menu_rec_vol->items().push_back
    (
        MenuElem("Fixed:  16", sigc::bind(SET_REC_VOL, 16))
    );

    /**
     *  This menu sets the scale to show on the panel, and the button
     *  shows a "staircase" image.  See the c_music_scales enumeration
     *  defined in the globals module.
     */

#define SET_SCALE   mem_fun(*this, &seqedit::set_scale)

    for (int i = int(c_scale_off); i < int(c_scale_size); ++i)
    {
        m_menu_scale->items().push_back                 /* music scale      */
        (
            MenuElem(c_scales_text[i], sigc::bind(SET_SCALE, i))
        );
    }

#ifdef SEQ64_STAZED_CHORD_GENERATOR
#define SET_CHORD   mem_fun(*this, &seqedit::set_chord)

    for (int i = 0; i < c_chord_number; ++i)
    {
        m_menu_chords->items().push_back                 /* Chords     */
        (
            MenuElem(c_chord_table_text[i], sigc::bind(SET_CHORD, i))
        );
    }

#endif  // SEQ64_STAZED_CHORD_GENERATOR

    /**
     *  This section sets up two different menus.  The first is m_menu_length.
     *  This menu lets one set the sequence length in bars.  The second menu is
     *  the m_menu_bpm, or BPM, which here means "beats per measure" (not
     *  "beats per minute").
     */

#define SET_BPM         mem_fun(*this, &seqedit::set_beats_per_bar)
#define SET_MEASURES    mem_fun(*this, &seqedit::set_measures)

    for (int i = 0; i < 16; ++i)                        /* seq length menu   */
    {
        int len = i + 1;
        snprintf(b, sizeof b, "%d", len);
        m_menu_length->items().push_back                /* length            */
        (
            MenuElem(b, sigc::bind(SET_MEASURES, len))
        );
        m_menu_bpm->items().push_back                   /* beats per measure */
        (
            MenuElem(b, sigc::bind(SET_BPM, len))
        );
    }
    m_menu_length->items().push_back
    (
        MenuElem("32", sigc::bind(SET_MEASURES, 32))
    );
    m_menu_length->items().push_back
    (
        MenuElem("64", sigc::bind(SET_MEASURES, 64))
    );
}

/**
 *  Sets up the pop-up menus that are brought up by pressing the Tools
 *  button, which shows a hammer image.  This button shows three sub-menus
 *  that need to be filled in by this function.  All the functions
 *  accessed here seem to be implemented by the do_action() function.
 */

void
seqedit::popup_tool_menu ()
{
    if (not_nullptr(m_menu_tools))
    {
        m_menu_tools->popup(0, 0);
        return;
    }

    Gtk::Menu * holder = manage(new Gtk::Menu());
    m_menu_tools = manage(new Gtk::Menu());             // swapped

#define DO_ACTION       mem_fun(*this, &seqedit::do_action)

    holder->items().push_back
    (
        MenuElem("All notes", sigc::bind(DO_ACTION, c_select_all_notes, 0))
    );
    holder->items().push_back
    (
        MenuElem("Inverse notes", sigc::bind(DO_ACTION, c_select_inverse_notes, 0))
    );

#ifdef USE_STAZED_ODD_EVEN_SELECTION

    holder->items().push_back
    (
        MenuElem
        (
            "Even 1/4 Note Beats",
            sigc::bind(DO_ACTION, c_select_even_notes, m_ppqn)
        )
    );
    holder->items().push_back
    (
        MenuElem
        (
            "Odd 1/4 Note Beats", sigc::bind(DO_ACTION, c_select_odd_notes, m_ppqn)
        )
    );
    holder->items().push_back
    (
        MenuElem
        (
            "Even 1/8 Note Beats",
            sigc::bind(DO_ACTION, c_select_even_notes, m_pp_eighth)
        )
    );
    holder->items().push_back
    (
        MenuElem
        (
            "Odd 1/8 Note Beats",
            sigc::bind(DO_ACTION, c_select_odd_notes, m_pp_eighth)
        )
    );
    holder->items().push_back
    (
        MenuElem
        (
            "Even 1/16 Note Beats",
            sigc::bind(DO_ACTION, c_select_even_notes, m_pp_sixteenth)
        )
    );
    holder->items().push_back
    (
        MenuElem
        (
            "Odd 1/16 Note Beats",
            sigc::bind(DO_ACTION, c_select_odd_notes, m_pp_sixteenth)
        )
    );

#endif  // USE_STAZED_ODD_EVEN_SELECTION

    /*
     * This is an interesting wrinkle to document.
     */

    if (! event::is_note_msg(m_editing_status))
    {
        holder->items().push_back(SeparatorElem());
        holder->items().push_back
        (
            MenuElem("All events", sigc::bind(DO_ACTION, c_select_all_events, 0))
        );
        holder->items().push_back
        (
            MenuElem("Inverse events",
                sigc::bind(DO_ACTION, c_select_inverse_events, 0))
        );
    }
    m_menu_tools->items().push_back(MenuElem("Select", *holder));

    holder = manage(new Gtk::Menu());           /* another menu */
    holder->items().push_back
    (
        MenuElem("Quantize selected notes",
            sigc::bind(DO_ACTION, c_quantize_notes, 0))
    );
    holder->items().push_back
    (
        MenuElem("Tighten selected notes",
            sigc::bind(DO_ACTION, c_tighten_notes, 0))
    );
    if (! event::is_note_msg(m_editing_status))
    {
        /*
         *  The action code here is c_quantize_events, not c_quantize_notes.
         */

        holder->items().push_back(SeparatorElem());
        holder->items().push_back
        (
            MenuElem("Quantize selected events",
                sigc::bind(DO_ACTION, c_quantize_events, 0))
        );
        holder->items().push_back
        (
            MenuElem("Tighten selected events",
                sigc::bind(DO_ACTION, c_tighten_events, 0))
        );
    }

#ifdef USE_STAZED_COMPANDING

    holder->items().push_back(SeparatorElem());
    holder->items().push_back
    (
        MenuElem("Expand pattern (double)",
            sigc::bind(DO_ACTION, c_expand_pattern, 0))
    );

    holder->items().push_back
    (
        MenuElem("Compress pattern (halve)",
            sigc::bind(DO_ACTION, c_compress_pattern, 0))
    );

#endif

    m_menu_tools->items().push_back(MenuElem("Modify time", *holder));
    holder = manage(new Gtk::Menu());

    char num[16];
    Gtk::Menu * holder2 = manage(new Gtk::Menu());
    for (int i = -SEQ64_OCTAVE_SIZE; i <= SEQ64_OCTAVE_SIZE; ++i)
    {
        if (i != 0)
        {
            snprintf(num, sizeof num, "%+d [%s]", i, c_interval_text[abs(i)]);
            holder2->items().push_front
            (
                MenuElem(num, sigc::bind(DO_ACTION, c_transpose, i))
            );
        }
    }
    holder->items().push_back(MenuElem("Transpose selected", *holder2));
    holder2 = manage(new Gtk::Menu());
    for (int i = -7; i <= 7; ++i)
    {
        if (i != 0)
        {
            snprintf
            (
                num, sizeof num, "%+d [%s]",
                (i < 0) ? i-1 : i+1, c_chord_text[abs(i)]
            );
            holder2->items().push_front
            (
                MenuElem(num, sigc::bind(DO_ACTION, c_transpose_h, i))
            );
        }
    }
    if (m_scale != 0)
    {
        holder->items().push_back
        (
            MenuElem("Harmonic-transpose selected", *holder2)
        );
    }
    m_menu_tools->items().push_back(MenuElem("Modify pitch", *holder));

#ifdef USE_STAZED_RANDOMIZE_SUPPORT

    holder = manage(new Gtk::Menu());
    for (int i = 1; i < 17; ++i)
    {
        snprintf(num, sizeof(num), "+/- %d", i);
        holder->items().push_back
        (
            MenuElem(num, sigc::bind(DO_ACTION, c_randomize_events, i))
        );
    }
    m_menu_tools->items().push_back
    (
        MenuElem("Randomize event values", *holder)
    );

#endif

    m_menu_tools->popup(0, 0);
}

/**
 *  Implements the actions brought forth from the Tools (hammer) button.
 *
 *  Note that the push_undo() calls push all of the current events (in
 *  sequence::m_events) onto the stack (as a single entry).
 */

void
seqedit::do_action (int action, int var)
{
    switch (action)
    {
    case c_select_all_notes:
        m_seq.select_all_notes();
        break;

    case c_select_inverse_notes:
        m_seq.select_all_notes(true);
        break;

    case c_select_all_events:
        m_seq.select_events(m_editing_status, m_editing_cc);
        break;

    case c_select_inverse_events:
        m_seq.select_events(m_editing_status, m_editing_cc, true);
        break;

#ifdef USE_STAZED_ODD_EVEN_SELECTION

    case c_select_even_notes:
        m_seq.select_even_or_odd_notes(var, true);
        break;

    case c_select_odd_notes:
        m_seq.select_even_or_odd_notes(var, false);
        break;

#endif

#ifdef USE_STAZED_RANDOMIZE_SUPPORT

    case c_randomize_events:
        m_seq.randomize_selected(m_editing_status, m_editing_cc, var);
        break;

#endif

    case c_quantize_notes:

        /*
         * sequence::quantize_events() is used in recording as well, so we do
         * not want to incorporate sequence::push_undo() into it.  So we make
         * a new function to do that.
         */

        m_seq.push_quantize(EVENT_NOTE_ON, 0, m_snap, 1, true);
        break;

    case c_quantize_events:
        m_seq.push_quantize(m_editing_status, m_editing_cc, m_snap, 1);
        break;

    case c_tighten_notes:
        m_seq.push_quantize(EVENT_NOTE_ON, 0, m_snap, 2, true);
        break;

    case c_tighten_events:
        m_seq.push_quantize(m_editing_status, m_editing_cc, m_snap, 2);
        break;

    case c_transpose:                           /* regular transpose    */
        m_seq.transpose_notes(var, 0);
        break;

    case c_transpose_h:                         /* harmonic transpose   */
        m_seq.transpose_notes(var, m_scale);
        break;

#ifdef USE_STAZED_COMPANDING

    case c_expand_pattern:
        m_seq.multiply_pattern(2.0);
        break;

    case c_compress_pattern:
        m_seq.multiply_pattern(0.5);
        break;
#endif

    default:
        break;
    }
    m_seqroll_wid->redraw();
    m_seqtime_wid->redraw();
    m_seqdata_wid->redraw();
    m_seqevent_wid->redraw();
}

/**
 *  This function inserts the user-interface items into the top bar or
 *  panel of the pattern editor; this bar has two rows of user interface
 *  elements.
 *
 *  Note that, if a non-default title for the sequence is in force, then
 *  we immediately force the focus to the seqroll "widget", so that the space
 *  bar can be used to control playback, instead of immediately erasing the
 *  name of the sequence.
 */

void
seqedit::fill_top_bar ()
{
    /*
     *  First row of top bar
     */

    m_entry_name = manage(new Gtk::Entry());            /* name             */
    m_entry_name->set_max_length(32);                   /* was 26           */
    m_entry_name->set_width_chars(32);                  /* was 26           */
    m_entry_name->set_text(m_seq.name());
    m_entry_name->signal_changed().connect
    (
        mem_fun(*this, &seqedit::name_change_callback)
    );

    /*
     * If a new sequence (the name is "Untitled"), put the focus on the entry
     * field for the sequence name, and select the whole thing for easy
     * replacement.  Otherwise, unselect the name field and put the focus
     * (unseen) on the seqroll, so that the start/stop characters (Space and
     * Esc by default) can be used immediately to control playback.
     */

    if (m_seq.name() != std::string("Untitled"))
    {
        m_entry_name->set_position(-1);                 /* unselect text    */
        m_seqroll_wid->set_can_focus();
        m_seqroll_wid->grab_focus();
    }
    else
    {
        m_entry_name->set_position(0);
        m_entry_name->set_can_focus();
        m_entry_name->grab_focus();
        m_entry_name->select_region(0, 0);              /* select text      */
    }

    m_hbox->pack_start(*m_entry_name, true, true);
    m_hbox->pack_start(*(manage(new Gtk::VSeparator())), false, false, 4);

    m_button_bpm = manage(new Gtk::Button());           /* beats per measure */
    m_button_bpm->add(*manage(new PIXBUF_IMAGE(down_xpm)));
    m_button_bpm->signal_clicked().connect
    (
        sigc::bind<Gtk::Menu *>(SET_POPUP, m_menu_bpm)
    );
    add_tooltip
    (
        m_button_bpm, "Time signature: beats per measure, beats per bar."
    );
    m_entry_bpm = manage(new Gtk::Entry());
    m_entry_bpm->set_width_chars(2);
    m_entry_bpm->set_editable(true);
    m_entry_bpm->signal_activate().connect
    (
        mem_fun(*this, &seqedit::set_beats_per_bar_manual)  /* issue #77    */
    );
    m_entry_bpm->signal_changed().connect                   /* issue #77    */
    (
        mem_fun(*this, &seqedit::set_beats_per_bar_manual)
    );
    m_hbox->pack_start(*m_button_bpm , false, false);
    m_hbox->pack_start(*m_entry_bpm , false, false);
    m_hbox->pack_start(*(manage(new Gtk::Label("/"))), false, false, 4);
    m_button_bw = manage(new Gtk::Button());                /* beat width   */
    m_button_bw->add(*manage(new PIXBUF_IMAGE(down_xpm)));
    m_button_bw->signal_clicked().connect
    (
        sigc::bind<Gtk::Menu *>(SET_POPUP, m_menu_bw)
    );
    add_tooltip(m_button_bw, "Time signature: the length or width of beat.");
    m_entry_bw = manage(new Gtk::Entry());
    m_entry_bw->set_width_chars(2);
    m_entry_bw->set_editable(false);
    m_hbox->pack_start(*m_button_bw , false, false);
    m_hbox->pack_start(*m_entry_bw , false, false);
    m_button_length = manage(new Gtk::Button());            /* pattern length */
    m_button_length->add(*manage(new PIXBUF_IMAGE(length_short_xpm)));
    m_button_length->signal_clicked().connect
    (
        sigc::bind<Gtk::Menu *>(SET_POPUP, m_menu_length)
    );
    add_tooltip(m_button_length, "Sequence length in measures or bars.");
    m_entry_length = manage(new Gtk::Entry());
    m_entry_length->set_width_chars(3);
    m_entry_length->set_editable(true);
    m_entry_length->signal_activate().connect
    (
        mem_fun(*this, &seqedit::set_measures_manual)       /* issue #77    */
    );
    m_entry_length->signal_changed().connect
    (
        mem_fun(*this, &seqedit::set_measures_manual)       /* issue #77    */
    );
    m_hbox->pack_start(*m_button_length , false, false);
    m_hbox->pack_start(*m_entry_length , false, false);
#ifdef SEQ64_STAZED_TRANSPOSE
    m_hbox->pack_start(*m_toggle_transpose, false, false, 4);
#endif
    m_hbox->pack_start(*(manage(new Gtk::VSeparator())), false, false, 4);
    m_button_bus = manage(new Gtk::Button());           /* MIDI output bus   */
    m_button_bus->add(*manage(new PIXBUF_IMAGE(bus_xpm)));
    m_button_bus->signal_clicked().connect
    (
        mem_fun(*this, &seqedit::popup_midibus_menu)
    );
    add_tooltip(m_button_bus, "Select MIDI output bus.");
    m_entry_bus = manage(new Gtk::Entry());
    m_entry_bus->set_max_length(60);
    m_entry_bus->set_width_chars(40);                   /* was 60, then 50  */
    m_entry_bus->set_editable(false);
    m_hbox->pack_start(*m_button_bus , false, false);
    m_hbox->pack_start(*m_entry_bus , true, true);
    m_button_channel = manage(new Gtk::Button());       /* MIDI channel      */
    m_button_channel->add(*manage(new PIXBUF_IMAGE(midi_xpm)));
    m_button_channel->signal_clicked().connect
    (
        mem_fun(*this, &seqedit::popup_midich_menu)
    );
    add_tooltip(m_button_channel, "Select MIDI output channel.");
    m_entry_channel = manage(new Gtk::Entry());
    m_entry_channel->set_width_chars(2);
    m_entry_channel->set_editable(false);
    m_hbox->pack_start(*m_button_channel , false, false);
    m_hbox->pack_start(*m_entry_channel , false, false);

    /*
     *  Second row of top bar
     */

    m_button_undo = manage(new Gtk::Button());              /* undo         */
    m_button_undo->set_can_focus(false);                    /* stazed       */
    m_button_undo->add(*manage(new PIXBUF_IMAGE(undo_xpm)));
    m_button_undo->signal_clicked().connect
    (
        mem_fun(*this, &seqedit::undo_callback)
    );
    add_tooltip(m_button_undo, "Undo the last action (Ctrl-Z).");
    m_hbox2->pack_start(*m_button_undo , false, false);
    m_button_redo = manage(new Gtk::Button());              /* redo         */
    m_button_redo->set_can_focus(false);                    /* stazed       */
    m_button_redo->add(*manage(new PIXBUF_IMAGE(redo_xpm)));
    m_button_redo->signal_clicked().connect
    (
        mem_fun(*this, &seqedit::redo_callback)
    );
    add_tooltip(m_button_redo, "Redo the last undone action (Ctrl-R).");
    m_hbox2->pack_start(*m_button_redo , false, false);

    /*
     * Quantize shortcut.  This is the "Q" button, and indicates to
     * quantize (just?) notes.  Compare it to the Quantize menu entry,
     * which quantizes events.
     */

    m_button_quantize = manage(new Gtk::Button());          /* Quantize      */
    m_button_quantize->add(*manage(new PIXBUF_IMAGE(quantize_xpm)));
    m_button_quantize->signal_clicked().connect
    (
        sigc::bind(mem_fun(*this, &seqedit::do_action), c_quantize_notes, 0)
    );
    add_tooltip(m_button_quantize, "Quantize the selection.");
    m_hbox2->pack_start(*m_button_quantize , false, false);

#if ! defined SEQ64_STAZED_CHORD_GENERATOR
    m_hbox2->pack_start(*(manage(new Gtk::VSeparator())), false, false, 4);
#endif

    m_button_tools = manage(new Gtk::Button());             /* tools button  */
    m_button_tools->add(*manage(new PIXBUF_IMAGE(tools_xpm)));
    m_button_tools->signal_clicked().connect
    (
        mem_fun(*this, &seqedit::popup_tool_menu)
    );
    m_tooltips->set_tip(*m_button_tools, "Tools");
    m_hbox2->pack_start(*m_button_tools , false, false);

#ifdef SEQ64_FOLLOW_PROGRESS_BAR
    m_toggle_follow->set_image(*manage(new PIXBUF_IMAGE(follow_xpm)));
    add_tooltip
    (
        m_toggle_follow,
        "If active, the piano roll follows the progress bar while playing."
    );
    m_toggle_follow->signal_clicked().connect
    (
        mem_fun(*this, &seqedit::follow_change_callback)
    );
    m_button_redo->set_can_focus(false);
    m_toggle_follow->set_active(m_seqroll_wid->get_progress_follow());
    m_hbox2->pack_start(*m_toggle_follow, false, false);
#endif

#if ! defined SEQ64_STAZED_CHORD_GENERATOR
    m_hbox2->pack_start(*(manage(new Gtk::VSeparator())), false, false, 4);
#endif

    m_button_snap = manage(new Gtk::Button());              /* snap          */
    m_button_snap->add(*manage(new PIXBUF_IMAGE(snap_xpm)));
    m_button_snap->signal_clicked().connect
    (
        sigc::bind<Gtk::Menu *>(SET_POPUP, m_menu_snap)
    );
    add_tooltip(m_button_snap, "Grid snap.");
    m_entry_snap = manage(new Gtk::Entry());
    m_entry_snap->set_width_chars(5);
    m_entry_snap->set_editable(false);
    m_hbox2->pack_start(*m_button_snap , false, false);
    m_hbox2->pack_start(*m_entry_snap , false, false);
    m_button_note_length = manage(new Gtk::Button());       /* note_length   */
    m_button_note_length->add(*manage(new PIXBUF_IMAGE(note_length_xpm)));
    m_button_note_length->signal_clicked().connect
    (
        sigc::bind<Gtk::Menu *>(SET_POPUP, m_menu_note_length)
    );
    add_tooltip(m_button_note_length, "Note length for click-to-insert.");
    m_entry_note_length = manage(new Gtk::Entry());
    m_entry_note_length->set_width_chars(5);
    m_entry_note_length->set_editable(false);
    m_hbox2->pack_start(*m_button_note_length , false, false);
    m_hbox2->pack_start(*m_entry_note_length , false, false);
    m_button_zoom = manage(new Gtk::Button());              /* zoom pixels   */
    m_button_zoom->add(*manage(new PIXBUF_IMAGE(zoom_xpm)));
    m_button_zoom->signal_clicked().connect
    (
        sigc::bind<Gtk::Menu *>(SET_POPUP, m_menu_zoom)
    );
    add_tooltip(m_button_zoom, "Zoom, units of pixels:ticks (pixels:pulses).");
    m_entry_zoom = manage(new Gtk::Entry());
    m_entry_zoom->set_width_chars(5);
    m_entry_zoom->set_editable(false);
    m_hbox2->pack_start(*m_button_zoom , false, false);
    m_hbox2->pack_start(*m_entry_zoom , false, false);

#if ! defined SEQ64_STAZED_CHORD_GENERATOR
    m_hbox2->pack_start(*(manage(new Gtk::VSeparator())), false, false, 4);
#endif

    m_button_key = manage(new Gtk::Button());               /* musical key   */
    m_button_key->add(*manage(new PIXBUF_IMAGE(key_xpm)));
    m_button_key->signal_clicked().connect
    (
        sigc::bind<Gtk::Menu *>(SET_POPUP, m_menu_key)
    );
    add_tooltip(m_button_key, "Select the musical key of sequence.");
    m_entry_key = manage(new Gtk::Entry());
    m_entry_key->set_width_chars(2);
    m_entry_key->set_editable(false);
    m_hbox2->pack_start(*m_button_key , false, false);
    m_hbox2->pack_start(*m_entry_key , false, false);
    m_button_scale = manage(new Gtk::Button());             /* musical scale */
    m_button_scale->add(*manage(new PIXBUF_IMAGE(scale_xpm)));
    m_button_scale->signal_clicked().connect
    (
        sigc::bind<Gtk::Menu *>(SET_POPUP, m_menu_scale)
    );
    add_tooltip(m_button_scale, "Select the musical scale for sequence.");
    m_entry_scale = manage(new Gtk::Entry());
    m_entry_scale->set_width_chars(10);      // 5
    m_entry_scale->set_editable(false);
    m_hbox2->pack_start(*m_button_scale , false, false);
    m_hbox2->pack_start(*m_entry_scale , true, true);

#if ! defined SEQ64_STAZED_CHORD_GENERATOR
    m_hbox2->pack_start(*(manage(new Gtk::VSeparator())), false, false, 4);
#endif

    m_button_sequence = manage(new Gtk::Button());      /* background sequence */
    m_button_sequence->add(*manage(new PIXBUF_IMAGE(sequences_xpm)));
    m_button_sequence->signal_clicked().connect
    (
        mem_fun(*this, &seqedit::popup_sequence_menu)
    );
    add_tooltip(m_button_sequence, "Select a background sequence to display.");
    m_entry_sequence = manage(new Gtk::Entry());
    m_entry_sequence->set_width_chars(10);          /* 14 */
    m_entry_sequence->set_editable(false);
    m_hbox2->pack_start(*m_button_sequence, false, false);
    m_hbox2->pack_start(*m_entry_sequence, true, true);

#ifdef SEQ64_STAZED_CHORD_GENERATOR

    m_button_chord = manage(new Gtk::Button());
    m_button_chord->add
    (
        *manage(new Gtk::Image(Gdk::Pixbuf::create_from_xpm_data(chord3_inv_xpm)))
    );
    m_button_chord->signal_clicked().connect
    (
        sigc::bind<Gtk::Menu *>
        (
            mem_fun(*this, &seqedit::popup_menu), m_menu_chords
        )
    );
    add_tooltip(m_button_chord, "Select a chord type to generate.");
    m_entry_chord = manage(new Gtk::Entry());
    m_entry_chord->set_width_chars(10); // m_entry_chord->set_size_request(10,-1)
    m_entry_chord->set_editable(false);
    m_hbox2->pack_start( *m_button_chord, false, false );
    m_hbox2->pack_start( *m_entry_chord, true, true );

#endif  // SEQ64_STAZED_CHORD_GENERATOR

    /**
     * The following commented radio-buttons were a visual way to select the
     * modes of note editing (select, draw, and grow).  These can easily be
     * done with the left mouse button, keystrokes, or some other tricks,
     * though.
     */

#if USE_THIRD_SEQEDIT_BUTTON_ROW

    m_radio_select = manage(new Gtk::RadioButton("Sel", true)); /* Select */
    m_radio_select->signal_clicked().connect
    (
        sigc::bind(mem_fun(*this, &seqedit::mouse_action), e_action_select)
    );
    m_hbox3->pack_start(*m_radio_select, false, false);

    m_radio_draw = manage(new Gtk::RadioButton("Draw"));        /* Draw */
    m_radio_draw->signal_clicked().connect
    (
        sigc::bind(mem_fun(*this, &seqedit::mouse_action), e_action_draw)
    );
    m_hbox3->pack_start(*m_radio_draw, false, false);

    m_radio_grow = manage(new Gtk::RadioButton("Grow"));        /* Grow */
    m_radio_grow->signal_clicked().connect
    (
        sigc::bind(mem_fun(*this, &seqedit::mouse_action), e_action_grow)
    );
    m_hbox3->pack_start(*m_radio_grow, false, false);

    /* Stretch */

    Gtk::RadioButton::Group g = m_radio_select->get_group();
    m_radio_draw->set_group(g);
    m_radio_grow->set_group(g);

#endif
}

/**
 *  Pops up the given pop-up menu.  At construction, this function is set as
 *  the signal handler for each Gtk::Menu object, and that function is bound
 *  with the Menu object as a parameter.
 */

void
seqedit::popup_menu (Gtk::Menu * menu)
{
    menu->popup(0, 0);
}

/**
 *  Populates the MIDI Output buss pop-up menu.  The MIDI busses are
 *  obtained by getting the mastermidibus object, and iterating through
 *  the busses that it contains.
 *
 *  However, JACK counts the playback ports, such as "yoshimi:midi in",
 *  as "input" ports... the application outputs to the input ports.
 *  So we have to deal with that somehow.
 */

void
seqedit::popup_midibus_menu ()
{
    if (not_nullptr(m_menu_midibus))
    {
        m_menu_midibus->popup(0, 0);
        return;
    }

    mastermidibus & masterbus = perf().master_bus();
    m_menu_midibus = manage(new Gtk::Menu());

#define SET_BUS         mem_fun(*this, &seqedit::set_midi_bus)

    for (int i = 0; i < masterbus.get_num_out_buses(); ++i)
    {
        m_menu_midibus->items().push_back
        (
            MenuElem
            (
                masterbus.get_midi_out_bus_name(i), sigc::bind(SET_BUS, i, true)
            )
        );
    }
    m_menu_midibus->popup(0, 0);
}

/**
 *  Populates the MIDI Channel pop-up menu.
 */

void
seqedit::popup_midich_menu ()
{
    if (not_nullptr(m_menu_midich))
    {
        m_menu_midich->popup(0, 0);
        return;
    }

    m_menu_midich = manage(new Gtk::Menu());
    int bus = m_seq.get_midi_bus();
    for (int channel = 0; channel < SEQ64_MIDI_BUS_CHANNEL_MAX; ++channel)
    {
        char b[4];                                  /* 2 digits or less  */
        snprintf(b, sizeof b, "%d", channel + 1);
        std::string name = std::string(b);
        std::string s = usr().instrument_name(bus, channel);
        if (! s.empty())
            name += (std::string(" ") + s);

#define SET_CH         mem_fun(*this, &seqedit::set_midi_channel)

        m_menu_midich->items().push_back
        (
            MenuElem(name, sigc::bind(SET_CH, channel, true))
        );
    }
    m_menu_midich->popup(0, 0);
}

/**
 *  Populates the "set background sequence" menu (drops from the button
 *  that has some note-bars on it at the right of the second row of the
 *  top bar).  It is populated with an "Off" menu entry, and a second
 *  "[0]" menu entry that pulls up a drop-down menu of all of the
 *  patterns/sequences that are present in the MIDI file for screen-set 0.  If
 *  more screensets have active sequences, then their screen-set number
 *  appears in the screen-set section of the menu.
 *
 *  Now, at present, we can only save background sequence numbers that are
 *  less than 128, which means the sequences from 0 to 127, or the first four
 *  screen sets.  Higher sequences can be selected, but, right now, they
 *  cannot be saved.  We'll probably fix that at some point, low priority.
 */

void
seqedit::popup_sequence_menu ()
{
    if (not_nullptr(m_menu_sequences))
    {
        m_menu_sequences->popup(0, 0);
        return;
    }

    m_menu_sequences = manage(new Gtk::Menu());

#define SET_BG_SEQ     mem_fun(*this, &seqedit::set_background_sequence)

    m_menu_sequences->items().push_back
    (
        MenuElem("Off", sigc::bind(SET_BG_SEQ, SEQ64_SEQUENCE_LIMIT))
    );
    m_menu_sequences->items().push_back(SeparatorElem());
    int seqsinset = usr().seqs_in_set();
    for (int ss = 0; ss < c_max_sets; ++ss)
    {
        Gtk::Menu * menuss = nullptr;
        bool inserted = false;
        for (int seq = 0; seq < seqsinset; ++seq)
        {
            char name[32];
            int i = ss * seqsinset + seq;
            if (perf().is_active(i))
            {
                if (! inserted)
                {
                    inserted = true;
                    snprintf(name, sizeof name, "[%d]", ss);
                    menuss = manage(new Gtk::Menu());
                    m_menu_sequences->items().push_back(MenuElem(name, *menuss));
                }
                sequence * seq = perf().get_sequence(i);
                snprintf(name, sizeof name, "[%d] %.13s", i, seq->name().c_str());
                menuss->items().push_back
                (
                    MenuElem(name, sigc::bind(SET_BG_SEQ, i))
                );
            }
        }
    }
    m_menu_sequences->popup(0, 0);
}

/**
 *  Draws the given background sequence on the Pattern editor so that the
 *  musician has something to see that can be played against.  As a new
 *  feature, it is also passed to the sequence, so that it can be saved as
 *  part of the sequence data, but only if less or equal to the maximum
 *  single-byte MIDI value, 127.
 *
 *  Note that the "initial value" for this parameter is a static variable that
 *  gets set to the new value, so that opening up another sequence causes the
 *  sequence to take on the new "initial value" as well.  A feature, but
 *  should it be optional?  Now it is, based on the setting of
 *  usr().global_seq_feature().
 */

void
seqedit::set_background_sequence (int seqnum)
{
    m_bgsequence = seqnum;              /* we should check this value!  */
    if (usr().global_seq_feature())
        usr().seqedit_bgsequence(seqnum);

    if (SEQ64_IS_DISABLED_SEQUENCE(seqnum) || ! perf().is_active(seqnum))
    {
        m_entry_sequence->set_text("Off");
        m_seqroll_wid->set_background_sequence(false, SEQ64_SEQUENCE_LIMIT);
    }
    if (perf().is_active(seqnum))
    {
        char name[24];
        sequence * seq = perf().get_sequence(seqnum);
        snprintf(name, sizeof name, "[%d] %.13s", seqnum, seq->name().c_str());
        m_entry_sequence->set_text(name);
        m_seqroll_wid->set_background_sequence(true, seqnum);
        if (seqnum < usr().max_sequence())      /* even more restrictive */
            m_seq.background_sequence(long(seqnum));
    }
}

/**
 *  Sets the menu pixmap depending on the given state, where true is a
 *  full menu (black background), and empty menu (gray background).
 */

Gtk::Image *
seqedit::create_menu_image (bool state)
{
    return manage(new PIXBUF_IMAGE(state ? menu_full_xpm : menu_empty_xpm));
}

/**
 *  Populates the event-selection menu that drops from the "Event" button
 *  in the bottom row of the Pattern editor.
 *
 *  This menu has a large number of items.  I think they are filled in in
 *  code, but can also be loaded from ~/.seq24usr.  To be determined.
 */

void
seqedit::popup_event_menu ()
{
    bool ccs[SEQ64_MIDI_COUNT_MAX];
    char b[20];
    bool note_on = false;
    bool note_off = false;
    bool aftertouch = false;
    bool program_change = false;
    bool channel_pressure = false;
    bool pitch_wheel = false;
    midibyte status, cc;
    int bus = m_seq.get_midi_bus();
    int channel = m_seq.get_midi_channel();
    memset(ccs, false, sizeof(bool) * SEQ64_MIDI_COUNT_MAX);
    m_seq.reset_draw_marker();
    while (m_seq.get_next_event(status, cc))      /* used only here!  */
    {
        switch (status)
        {
        case EVENT_NOTE_OFF:
            note_off = true;
            break;

        case EVENT_NOTE_ON:
            note_on = true;
            break;

        case EVENT_AFTERTOUCH:
            aftertouch = true;
            break;

        case EVENT_CONTROL_CHANGE:
            ccs[cc] = true;
            break;

        case EVENT_PITCH_WHEEL:
            pitch_wheel = true;
            break;

        case EVENT_PROGRAM_CHANGE:
            program_change = true;
            break;

        case EVENT_CHANNEL_PRESSURE:
            channel_pressure = true;
            break;
        }
    }

    m_menu_data = manage(new Gtk::Menu());
    m_menu_data->items().push_back
    (
        ImageMenuElem
        (
            "Note On Velocity", *create_menu_image(note_on),
            sigc::bind
            (
                mem_fun(*this, &seqedit::set_data_type), EVENT_NOTE_ON, 0
            )
        )
    );
    m_menu_data->items().push_back(SeparatorElem());
    m_menu_data->items().push_back
    (
        ImageMenuElem
        (
            "Note Off Velocity", *create_menu_image(note_off),
           sigc::bind
           (
                mem_fun(*this, &seqedit::set_data_type), EVENT_NOTE_OFF, 0
            )
        )
    );
    m_menu_data->items().push_back
    (
        ImageMenuElem
        (
            "AfterTouch", *create_menu_image(aftertouch),
            sigc::bind
            (
                mem_fun(*this, &seqedit::set_data_type), EVENT_AFTERTOUCH, 0
            )
        )
    );
    m_menu_data->items().push_back
    (
        ImageMenuElem
        (
            "Program Change", *create_menu_image(program_change),
            sigc::bind
            (
                mem_fun(*this, &seqedit::set_data_type), EVENT_PROGRAM_CHANGE, 0
            )
        )
    );
    m_menu_data->items().push_back
    (
        ImageMenuElem
        (
            "Channel Pressure", *create_menu_image(channel_pressure),
            sigc::bind
            (
                mem_fun(*this, &seqedit::set_data_type), EVENT_CHANNEL_PRESSURE, 0
            )
        )
    );
    m_menu_data->items().push_back
    (
        ImageMenuElem
        (
            "Pitch Wheel", *create_menu_image(pitch_wheel),
            sigc::bind
            (
                mem_fun(*this, &seqedit::set_data_type), EVENT_PITCH_WHEEL , 0
            )
        )
    );
    m_menu_data->items().push_back(SeparatorElem());

    /**
     *  Create the 8 sub-menus for the various ranges of controller
     *  changes, shown 16 per sub-menu.
     */

    const int menucount = 8;
    const int itemcount = 16;
    for (int submenu = 0; submenu < menucount; submenu++)
    {
        int offset = submenu * itemcount;
        snprintf(b, sizeof b, "Controls %d-%d", offset, offset + itemcount - 1);
        Gtk::Menu * menucc = manage(new Gtk::Menu());
        for (int item = 0; item < itemcount; item++)
        {
            /*
             * Do we really want the default controller name to start?
             * That's what the legacy Seq24 code does!  We need to document
             * it in the seq24-doc and sequencer64-doc projects.
             */

            std::string controller_name(c_controller_names[offset + item]);
            const user_midi_bus & umb = usr().bus(bus);
            int inst = umb.instrument(channel);
            const user_instrument & uin = usr().instrument(inst);
            if (uin.is_valid())         // kind of a redundant check
            {
                if (uin.controller_active(offset + item))
                    controller_name = uin.controller_name(offset + item);
            }
            menucc->items().push_back
            (
                ImageMenuElem
                (
                    controller_name, *create_menu_image(ccs[offset + item]),
                    sigc::bind
                    (
                        mem_fun(*this, &seqedit::set_data_type),
                        EVENT_CONTROL_CHANGE, offset + item
                    )
                )
            );
        }
        m_menu_data->items().push_back(MenuElem(std::string(b), *menucc));
    }
    m_menu_data->popup(0, 0);
}

#ifdef SEQ64_STAZED_EXPAND_RECORD

void
seqedit::popup_record_menu()
{
    bool legacy = !
    (
        m_seq.get_overwrite_rec() ||
        m_seqroll_wid->get_expanded_record()
    );
    m_menu_rec_type = manage(new Gtk::Menu());
    m_menu_rec_type->items().push_back
    (
        ImageMenuElem
        (
            "Legacy merge-looped recording",
            *create_menu_image(legacy),
            sigc::bind
            (
                mem_fun(*this, &seqedit::set_rec_type), LOOP_RECORD_LEGACY
            )
        )
    );

    m_menu_rec_type->items().push_back
    (
        ImageMenuElem
        (
            "Overwrite looped recording",
            *create_menu_image(m_seq.get_overwrite_rec()),
            sigc::bind
            (
                mem_fun(*this, &seqedit::set_rec_type), LOOP_RECORD_OVERWRITE
            )
        )
    );

    m_menu_rec_type->items().push_back
    (
        ImageMenuElem
        (
            "Expand sequence length to fit recording",
            *create_menu_image(m_seqroll_wid->get_expanded_record()),
            sigc::bind
            (
                mem_fun(*this, &seqedit::set_rec_type), LOOP_RECORD_EXPAND
            )
        )
    );
    m_menu_rec_type->popup(0, 0);
}

#endif  // SEQ64_STAZED_EXPAND_RECORD

/**
 *  Selects the given MIDI channel parameter in the main sequence object,
 *  so that it will use that channel.
 *
 *  Should this change set the is-modified flag?  Where should validation
 *  occur?
 *
 * \param midichannel
 *      The MIDI channel  value to set.
 *
 * \param user_change
 *      True if the user made this change, and thus has potentially modified
 *      the song.
 */

void
seqedit::set_midi_channel (int midichannel, bool user_change)
{
    char b[8];
    snprintf(b, sizeof b, "%d", midichannel + 1);
    m_entry_channel->set_text(b);
    m_seq.set_midi_channel(midichannel, user_change); /* user-modified value? */
}

/**
 *  Selects the given MIDI buss parameter in the main sequence object,
 *  so that it will use that buss.
 *
 *  Should this change set the is-modified flag?  Where should validation
 *  against the ALSA or JACK buss limits occur?
 *
 *  Also, it would be nice to be able to update this display of the MIDI bus
 *  in the field if we set it from the seqmenu.
 *
 * \param bus
 *      The buss value to set.
 *
 * \param user_change
 *      True if the user made this change, and thus has potentially modified
 *      the song.
 */

void
seqedit::set_midi_bus (int bus, bool user_change)
{
    m_seq.set_midi_bus(bus, user_change);       /* user-modified value? */
    mastermidibus & mmb = perf().master_bus();
    m_entry_bus->set_text(mmb.get_midi_out_bus_name(bus));
}

/**
 *  Selects the given zoom value.  It is passed to the seqroll, seqtime,
 *  seqdata, and seqevent objects, as well.  This function doesn't check if
 *  the zoom will change, because this function might be used to initialize
 *  the zoom of the children.
 *
 *  The notation for zoom in the user-interface is in pixels:ticks, but I
 *  would prefer to use pulses/pixel (pulses per pixel).  Oh well.  Note that
 *  this value of zoom is saved to the "user" configuration file when
 *  Sequencer64 exit.
 *
 * \param z
 *      The prospective zoom value to set.  It is applied only if between the
 *      minimum and maximum allowed zoom values, inclusive.  See the
 *      usr().min_zoom() and usr().max_zoom() function.
 */

void
seqedit::set_zoom (int z)
{
    if ((z >= usr().min_zoom()) && (z <= usr().max_zoom()))
    {
        char b[16];
        snprintf(b, sizeof b, "1:%d", z);
        m_entry_zoom->set_text(b);
        m_zoom = z;
        m_seqroll_wid->set_zoom(z);
        m_seqtime_wid->set_zoom(z);
        m_seqdata_wid->set_zoom(z);
        m_seqevent_wid->set_zoom(z);
    }
}

/**
 *  Selects the given snap value, which is the number of ticks in a snap-sized
 *  interval.  It is passed to the seqroll, seqevent, and sequence objects, as
 *  well.
 *
 *  The default initial snap is the default PPQN divided by 4, or the
 *  equivalent of a 16th note (48 ticks).  The snap divisor is 192 * 4 / 48 or
 *  16.
 *
 * \param s
 *      The prospective snap value to set.  It is checked only to make sure it
 *      is greater than 0, to avoid a numeric exception.
 */

void
seqedit::set_snap (int s)
{
    if (s > 0)
    {
        char b[16];
        snprintf(b, sizeof b, "1/%d", m_ppqn * 4 / s);
        m_entry_snap->set_text(b);
        m_snap = s;
        m_initial_snap = s;
        m_seqroll_wid->set_snap(s);
        m_seqevent_wid->set_snap(s);
        m_seq.set_snap_tick(s);
    }
}

/**
 *  Selects the given note-length value.  It is passed to the seqroll
 *  object, as well.
 *
 * \warning
 *      Currently, we don't handle changes in the global PPQN after the
 *      creation of the menu.  The creation of the menu hard-wires the values
 *      of note-length.  To adjust for a new global PQN, we will need to store
 *      the original PPQN (m_original_ppqn = m_ppqn), and then adjust the
 *      notelength based on the new PPQN.  For example if the new PPQN is
 *      twice as high as 192, then the notelength should double, though the
 *      text displayed in the "Note length" field should remain the same.
 *      However, we do adjust for a non-default PPQN at startup time.
 *
 * \param notelength
 *      Provides the note length in units of MIDI pulses.
 */

void
seqedit::set_note_length (int notelength)
{
    char b[8];
    snprintf(b, sizeof b, "1/%d", m_ppqn * 4 / notelength);
    m_entry_note_length->set_text(b);

#ifdef CAN_MODIFY_GLOBAL_PPQN
    if (m_ppqn != m_original_ppqn)
    {
        double factor = double(m_ppqn) / double(m_original);
        notelength = int(notelength * factor + 0.5);
    }
#endif

    m_note_length = notelength;
    m_initial_note_length = notelength;
    m_seqroll_wid->set_note_length(notelength);
}

/**
 *  Selects the given scale value.  It is passed to the seqroll and
 *  seqkeys objects, as well.  As a new feature, it is also passed to the
 *  sequence, so that it can be saved as part of the sequence data.
 *
 *  Note that the "initial value" for this parameter is a static variable that
 *  gets set to the new value, so that opening up another sequence causes the
 *  sequence to take on the new "initial value" as well.  A feature, but
 *  should it be optional?  Now it is, based on the setting of
 *  usr().global_seq_feature().
 */

void
seqedit::set_scale (int scale)
{
    m_entry_scale->set_text(c_scales_text[scale]);
    m_seqroll_wid->set_scale(scale);
    m_seqkeys_wid->set_scale(scale);
    m_seq.musical_scale(scale);
    m_scale = scale;
    if (usr().global_seq_feature())
        usr().seqedit_scale(scale);
}

/**
 *  Selects the given key (signature) value.  It is passed to the seqroll
 *  and seqkeys objects, as well.  As a new feature, it is also passed to the
 *  sequence, so that it can be saved as part of the sequence data.
 *
 *  Note that the "initial value" for this parameter is a static variable that
 *  gets set to the new value, so that opening up another sequence causes the
 *  sequence to take on the new "initial value" as well.  A feature, but
 *  should it be optional?  Now it is, based on the setting of
 *  usr().global_seq_feature().
 */

void
seqedit::set_key (int key)
{
    m_entry_key->set_text(c_key_text[key]);
    m_seqroll_wid->set_key(key);
    m_seqkeys_wid->set_key(key);
    m_seq.musical_key(key);
    m_key = key;
    if (usr().global_seq_feature())
        usr().seqedit_key(key);
}

#ifdef SEQ64_STAZED_CHORD_GENERATOR

void
seqedit::set_chord (int chord)
{
    if (chord >= 0 && chord < c_chord_number)
    {
        m_entry_chord->set_text(c_chord_table_text[chord]);
        m_chord = m_initial_chord = chord;
        m_seqroll_wid->set_chord(m_chord);
    }
}

#endif  // SEQ64_STAZED_CHORD_GENERATOR

/**
 *  Sets the sequence length based on the three given parameters.  There's an
 *  implicit "adjust-triggers = true" parameter used in
 *  sequence::set_length().  Then the seqroll, seqtime, seqdata, and seqevent
 *  objects are reset(), to cause redraw operations.
 *
 * \param bpb
 *      Provides the beats per bar.
 *
 * \param bw
 *      Provides the beatwidth (typically 4) from the time signature.
 *
 * \param measures
 *      Provides the number of measures the sequence should cover, obtained
 *      from the user-interface.
 */

void
seqedit::apply_length (int bpb, int bw, int measures)
{
    m_seq.apply_length(bpb, m_ppqn, bw, measures);
    m_seqroll_wid->reset();
    m_seqtime_wid->reset();
    m_seqdata_wid->reset();
    m_seqevent_wid->reset();
}

/**
 *  Calculates the measures value based on the bpm (beats per measure),
 *  ppqn (parts per quarter note), and bw (beat width) values, and returns
 *  the resultant measures value.
 *
 * \todo
 *      Create a sequence::set_units() function or a
 *      sequence::get_measures() function to forward to.
 */

int
seqedit::get_measures ()
{
    return m_seq.calculate_measures();
}

/**
 *  Set the measures value, using the given parameter, and some internal
 *  values passed to apply_length().
 *
 * \todo
 *      Check if verification is needed at this point.
 *
 * \param len
 *      Provides the sequence length, in measures.
 */

void
seqedit::set_measures (int len)
{
    char b[8];
    snprintf(b, sizeof b, "%d", len);
    m_entry_length->set_text(b);
    m_measures = len;

    /*
     * In lieu of:
     *
     * apply_length(m_seq.get_beats_per_bar(), m_seq.get_beat_width(), len);
     */

    m_seq.apply_length(len);
    m_seqroll_wid->reset();                 /* see seqedit::apply_length()  */
    m_seqtime_wid->reset();
    m_seqdata_wid->reset();
    m_seqevent_wid->reset();
}

/**
 *  Set the measures value manually.  For issue #77, pulled from the
 *  jean-emmanual-manul-bpm-and-measure branch.  The setting is limited to 0
 *  to 1024.
 */

void
seqedit::set_measures_manual ()
{
    int len = atoi(m_entry_length->get_text().c_str());
    if (len > 0 && len <= 1024)
        set_measures(len);
}

/**
 *  Set the bpm (beats per measure) value, using the given parameter, and
 *  some internal values passed to apply_length().
 *
 * \todo
 *      Check if verification is needed at this point.
 *
 * \param bpb
 *      Provides the BPM (beats per measure) value to set.  Not beats/minute!
 */

void
seqedit::set_beats_per_bar (int bpb)
{
    char b[8];
    snprintf(b, sizeof b, "%d", bpb);
    m_entry_bpm->set_text(b);
    if (bpb != m_seq.get_beats_per_bar())
    {
        long len = get_measures();
        m_seq.set_beats_per_bar(bpb);

        /*
         * In lieu of:
         *
         * apply_length(bpb, m_seq.get_beat_width(), len);
         */

        m_seq.apply_length(len);
    }
}

/**
 *  Set the bpm (beats per measure) value manually.  For issue #77, pulled
 *  from the jean-emmanual-manul-bpm-and-measure branch.  The setting is
 *  limited to 0 to 128.
 */

void
seqedit::set_beats_per_bar_manual ()
{
    int bpm = atoi(m_entry_bpm->get_text().c_str());
    if (bpm > 0 && bpm <= 128)
        set_beats_per_bar(bpm);
 }

/**
 *  Set the bw (beat width) value, using the given parameter, and
 *  some internal values passed to apply_length().
 *
 * \todo
 *      Check if verification is needed at this point.
 *
 * \param bw
 *      Provides the beat-width value to set.
 */

void
seqedit::set_beat_width (int bw)
{
    char b[8];
    snprintf(b, sizeof b, "%d", bw);
    m_entry_bw->set_text(b);
    if (bw != m_seq.get_beat_width())
    {
        long len = get_measures();
        m_seq.set_beat_width(bw);
        apply_length(m_seq.get_beats_per_bar(), bw, len);
    }
}

/**
 *  Set the name for the main sequence to this object's entry name.
 *  That name is the name the user has given to the sequence being edited.
 */

void
seqedit::name_change_callback ()
{
    m_seq.set_name(m_entry_name->get_text());
}

#ifdef SEQ64_STAZED_TRANSPOSE

/**
 *  Passes the transpose status to the sequence object.
 */

void
seqedit::transpose_change_callback ()
{
    bool istransposable = m_toggle_transpose->get_active();
    set_transpose_image(istransposable);
    m_seq.set_transposable(istransposable);
}

/**
 *  Changes the image used for the transpose button.
 *
 * \param istransposable
 *      If true, set the image to the "Transpose" icon.  Otherwise, set
 *      it to the "Drum" (not transposable) icon.
 */

void
seqedit::set_transpose_image (bool istransposable)
{
    delete m_image_transpose;
    if (istransposable)
    {
        m_image_transpose = manage(new PIXBUF_IMAGE(transpose_xpm));
        add_tooltip(m_toggle_transpose, "Sequence is transposable.");
    }
    else
    {
        m_image_transpose = manage(new PIXBUF_IMAGE(drum_xpm));
        add_tooltip(m_toggle_transpose, "Sequence is not transposable.");
    }
    m_toggle_transpose->set_image(*m_image_transpose);
}

#endif

/**
 *  Passes the play status to the sequence object.
 */

void
seqedit::play_change_callback ()
{
    m_seq.set_playing(m_toggle_play->get_active());
}

/**
 *  Passes the recording status to the sequence object.
 *
 * Stazed:
 *
 *      Both record_change_callback() and thru_change_callback() will call
 *      set_sequence_input() for the same sequence. We only need to call it if
 *      it is not already set, if setting. And, we should not unset it if the
 *      m_toggle_thru->get_active() is true.
 */

void
seqedit::record_change_callback ()
{
    bool thru_active = m_toggle_thru->get_active();
    bool record_active = m_toggle_record->get_active();
    if (! thru_active)
        perf().master_bus().set_sequence_input(record_active, &m_seq);

    m_seq.set_recording(record_active);
}

/**
 *  Passes the quantized-recording status to the sequence object.
 *
 * Stazed fix:
 *
 *      If we set Quantized recording, then also set recording, but do not
 *      unset recording if we unset Quantized recording.
 */

void
seqedit::q_rec_change_callback ()
{
    m_seq.set_quantized_rec(m_toggle_q_rec->get_active());
    if (m_toggle_q_rec->get_active() && ! m_toggle_record->get_active())
        m_toggle_record->activate();
}

/**
 *  Pops an undo operation from the sequence object, and then tells the
 *  segroll, seqtime, seqdata, and seqevent objects to redraw.
 */

void
seqedit::undo_callback ()
{
    m_seq.pop_undo();
    m_seqroll_wid->redraw();
    m_seqtime_wid->redraw();
    m_seqdata_wid->redraw();
    m_seqevent_wid->redraw();
}

/**
 *  Pops a redo operation from the sequence object, and then tell the
 *  segroll, seqtime, seqdata, and seqevent objects to redraw.
 */

void
seqedit::redo_callback ()
{
    m_seq.pop_redo();
    m_seqroll_wid->redraw();
    m_seqtime_wid->redraw();
    m_seqdata_wid->redraw();
    m_seqevent_wid->redraw();
}

/**
 *  Passes the MIDI Thru status to the sequence object.
 *
 * Stazed:
 *
 *      Both record_change_callback() and thru_change_callback() will call
 *      set_sequence_input() for the same sequence. We only need to call it if
 *      it is not already set, if setting. And, we should not unset it if the
 *      m_toggle_thru->get_active() is true.
 */

void
seqedit::thru_change_callback ()
{
    bool thru_active = m_toggle_thru->get_active();
    bool record_active = m_toggle_record->get_active();
    if (! record_active)
        perf().master_bus().set_sequence_input(thru_active, &m_seq);

    m_seq.set_thru(thru_active);        /* issue #69 fixed here */
}

/**
 *  Passes the Follow status to the seqroll object.
 */

void
seqedit::follow_change_callback ()
{
    m_seqroll_wid->set_progress_follow(m_toggle_follow->get_active());
}

/**
 *  Passes the given parameter to sequence::set_rec_vol().  This function also
 *  changes the button's text to match the selection, and also changes the
 *  global velocity-override setting in user_settings.  Note that the setting
 *  will not be saved to the "usr" configuration file unless Sequencer64 was
 *  run with the "--user-save" option.
 *
 * \param recvol
 *      The setting to be made, obtained from the recording-volume ("Vol")
 *      menu.
 */

void
seqedit::set_rec_vol (int recvol)
{
    char selection[16];
    if (recvol == SEQ64_PRESERVE_VELOCITY)
        snprintf(selection, sizeof selection, "Free");
    else
        snprintf(selection, sizeof selection, "%d", recvol);

    Gtk::Label * lbl(dynamic_cast<Gtk::Label *>(m_button_rec_vol->get_child()));
    if (not_nullptr(lbl))
        lbl->set_text(selection);

    m_seq.set_rec_vol(recvol);          /* save to the sequence settings    */
    usr().velocity_override(recvol);    /* save to the "usr" config file    */
}

#ifdef SEQ64_STAZED_EXPAND_RECORD

void
seqedit::set_rec_type (loop_record_t rectype)
{
    std::string label = "Merge";
    switch (rectype)
    {
    case LOOP_RECORD_LEGACY:

        m_seq.set_overwrite_rec(false);
        m_seqroll_wid->set_expanded_recording(false);
        break;

    case LOOP_RECORD_OVERWRITE:

        m_seq.set_overwrite_rec(true);
        m_seqroll_wid->set_expanded_recording(false);
        label = "Replace";
        break;

    case LOOP_RECORD_EXPAND:

        m_seq.set_overwrite_rec(false);
        m_seqroll_wid->set_expanded_recording(true);
        label = "Expand";
        break;

    default:

        /*
         * We could also offer a true-true setting to overwrite and expand.
         * :-)
         */

        break;
    }

    Gtk::Label * ptr(dynamic_cast<Gtk::Label *>(m_button_rec_type->get_child()));
    if (not_nullptr(ptr))
    {
        char temp[8];
        snprintf(temp, sizeof(temp), "%s", label.c_str());
        ptr->set_text(temp);
    }
}

#endif  // SEQ64_STAZED_EXPAND_RECORD

/**
 *  Sets the data type based on the given parameters.  This function uses the
 *  hardwired array c_controller_names.
 *
 * \param status
 *      The current editing status.
 *
 * \param control
 *      The control value.  However, we really need to validate it!
 */

void
seqedit::set_data_type (midibyte status, midibyte control)
{
    m_editing_status = status;
    m_editing_cc = control;
    m_seqevent_wid->set_data_type(status, control);
    m_seqdata_wid->set_data_type(status, control);
    m_seqroll_wid->set_data_type(status, control);

    char hex[8];
    char type[80];
    snprintf(hex, sizeof hex, "[0x%02X]", status);
    if (status == EVENT_NOTE_OFF)
        snprintf(type, sizeof type, "Note Off");
    else if (status == EVENT_NOTE_ON)
        snprintf(type, sizeof type, "Note On");
    else if (status == EVENT_AFTERTOUCH)
        snprintf(type, sizeof type, "Aftertouch");
    else if (status == EVENT_CONTROL_CHANGE)
    {
        int bus = m_seq.get_midi_bus();
        int channel = m_seq.get_midi_channel();
        std::string ccname(c_controller_names[control]);
        if (usr().controller_active(bus, channel, control))
            ccname = usr().controller_name(bus, channel, control);

        snprintf(type, sizeof type, "Control Change - %s", ccname.c_str());
    }
    else if (status == EVENT_PROGRAM_CHANGE)
        snprintf(type, sizeof type, "Program Change");
    else if (status == EVENT_CHANNEL_PRESSURE)
        snprintf(type, sizeof type, "Channel Pressure");
    else if (status == EVENT_PITCH_WHEEL)
        snprintf(type, sizeof type, "Pitch Wheel");
    else
        snprintf(type, sizeof type, "Unknown MIDI Event");

    char text[80];
    snprintf(text, sizeof text, "%s %s", hex, type);
    m_entry_data->set_text(text);
}

/**
 *  Update the window after a time out, based on dirtiness and on playback
 *  progress.  Note the new call to seqroll::follow_progress().  This allows
 *  the seqroll to pop to the next frame of events to continue to show the
 *  moving progress bar.  Does this need to be an option?  It only affects
 *  patterns longer than a measure or two, whatever the width of the seqroll
 *  window is.  This is a new feature that is not in seq24.
 *
 *  What about seqtime?  That doesn't change.
 */

bool
seqedit::timeout ()
{
    if (m_seq.get_raise())
    {
        m_seq.set_raise(false);
        raise();
    }

    m_seqroll_wid->draw_progress_on_window();
    if (m_seq.recording_next_measure() && m_seqroll_wid->get_expanded_record())
    {
        set_measures(get_measures() + 1);
        m_seqroll_wid->follow_progress();
    }
    if
    (
        perf().follow_progress() &&
        ! (m_seqroll_wid->get_expanded_record() && m_seq.get_recording())
    )
    {
        m_seqroll_wid->follow_progress();       /* keep up with progress    */
    }

    if (m_seq.is_dirty_edit())                  /* m_seq.is_dirty_main()    */
    {
        m_seqroll_wid->redraw_events();
        m_seqevent_wid->redraw();
        m_seqdata_wid->redraw();
    }
    m_seqroll_wid->draw_progress_on_window();

    bool undo_on = m_button_undo->get_sensitive();
    if (m_seq.have_undo() && ! undo_on)
        m_button_undo->set_sensitive(true);
    else if (! m_seq.have_undo() && undo_on)
        m_button_undo->set_sensitive(false);

    bool redo_on = m_button_redo->get_sensitive();
    if (m_seq.have_redo() && ! redo_on)
        m_button_redo->set_sensitive(true);
    else if (! m_seq.have_redo() && redo_on)
        m_button_redo->set_sensitive(false);

    /*
     * Experimental.  Let the toggle-play button track the sequence's mute
     * state.
     */

    if (m_seq.get_playing() != m_toggle_play->get_active())
        m_toggle_play->set_active(m_seq.get_playing());

    return true;
}

/**
 *  Changes what perform and mainwid see as the "current sequence".  Similar to
 *  the same function in eventedit.
 *
 * \param set_it
 *      If true (the default value), indicates we want focus, otherwise we
 *      want to give up focus.
 */

void
seqedit::change_focus (bool set_it)
{
    if (set_it)
    {
        if (! m_have_focus)
        {
            perf().set_edit_sequence(m_seq.number());
            update_mainwid_sequences();
            update_perfedit_sequences();
            m_have_focus = true;
        }
    }
    else
    {
        if (m_have_focus)
        {
            perf().unset_edit_sequence(m_seq.number());
            update_mainwid_sequences();
            update_perfedit_sequences();
            m_have_focus = false;
        }
    }
}

/**
 *  Handles closing the sequence editor.
 */

void
seqedit::handle_close ()
{
    /*
     * Stazed fix, change this line:
     *
     * perf().master_bus().set_sequence_input(false, nullptr);
     */

    perf().master_bus().set_sequence_input(false, &m_seq);
    m_seq.set_recording(false);
    m_seq.set_editing(false);
    change_focus(false);
}

#ifdef USE_STAZED_PLAYING_CONTROL

void
seqedit::start_playing ()
{
    if(! perf().song_start_mode())
        m_seq.set_playing(m_toggle_play->get_active());

    perf().start_playing();
}

void
seqedit::stop_playing()
{
    perf().stop_playing();
}

#endif

/**
 *  On realization, calls the base-class version, and connects the redraw
 *  timeout signal, timed at redraw_period_ms().
 */

void
seqedit::on_realize ()
{
    gui_window_gtk2::on_realize();
    Glib::signal_timeout().connect
    (
        mem_fun(*this, &seqedit::timeout), redraw_period_ms()
    );
}

/**
 *  On receiving focus, attempt to tell mainwid that this sequence is now the
 *  current sequence.  Only works in certain circumstances.
 */

void
seqedit::on_set_focus (Widget * focus)
{
    gui_window_gtk2::on_set_focus(focus);
    change_focus();
}

/**
 *  Implements the on-focus event handling.
 */

bool
seqedit::on_focus_in_event (GdkEventFocus *)
{
    set_flags(Gtk::HAS_FOCUS);
    change_focus();
    return false;
}

/**
 *  Implements the on-unfocus event handling.
 */

bool
seqedit::on_focus_out_event (GdkEventFocus *)
{
    unset_flags(Gtk::HAS_FOCUS);
    change_focus(false);
    return false;
}

/**
 *  Handles an on-delete event.  It tells the sequence to stop recording,
 *  tells the perform object's mastermidibus to stop processing input,
 *  and sets the sequence object's editing flag to false.
 *
 * \warning
 *      This function also calls "delete this"!
 *
 * \return
 *      Always returns false.
 */

bool
seqedit::on_delete_event (GdkEventAny *)
{
    handle_close();

#ifdef SEQ64_STAZED_LFO_SUPPORT
    delete m_lfo_wnd;
#endif

    /*
     * We need to see if this object is in the map of seqedits so that we can
     * remove it from that list.
     */

    seqmenu::remove_seqedit(m_seq);
    delete this;
    return false;
}

/**
 *  Handles an on-scroll event.  This handles moving the scroll wheel on a
 *  mouse or do a two-fingered scrolling action on a touchpad.  If no modifier
 *  key is pressed, this moves the view up or down on the "notes" coordinate,
 *  showing different piano keys.  This behavior is implemented in
 *  seqkeys::on_scroll_event(), and is called into play by returning false
 *  here.
 *
 *  If the Ctrl key is pressed, then the scrolling action causes the view to
 *  zoom in or out.  This behavior is implemented here.
 *
 *  If the Shift key is pressed, then the scrolling action moves the view
 *  horizontally on the time-line (measures-line) of the piano roll.  This
 *  behavior is implemented here.
 */

bool
seqedit::on_scroll_event (GdkEventScroll * ev)
{
    if (is_ctrl_key(ev))
    {
        if (CAST_EQUIVALENT(ev->direction, SEQ64_SCROLL_DOWN))
            set_zoom(m_zoom * 2);       /* validates the new zoom value */
        else if (CAST_EQUIVALENT(ev->direction, SEQ64_SCROLL_UP))
            set_zoom(m_zoom / 2);       /* validates the new zoom value */
        return true;
    }
    else if (is_shift_key(ev))
    {
        double step = m_hadjust->get_step_increment();
        if (CAST_EQUIVALENT(ev->direction, SEQ64_SCROLL_DOWN))
            horizontal_adjust(step);
        else if (CAST_EQUIVALENT(ev->direction, SEQ64_SCROLL_UP))
            horizontal_adjust(-step);
        return true;
    }
    else
        return gui_window_gtk2::on_scroll_event(ev); /* instead of false */
}

/**
 *  Handles a key-press event.  A number of new keystrokes are processed, so
 *  that we can lessen the reliance on the mouse and work a little faster.
 *
 *      -   Ctrl-W keypress.  This keypress closes the sequence/pattern editor
 *          window by way of calling on_delete_event().  We could apply this
 *          convention to all the other windows.
 *      -   z 0 Z zoom keys.  "z" zooms out, "Z" (Shift-z) zooms in, and "0"
 *          resets the zoom to the default.
 *      -   Page-Up and Page-Down.  Moves up and down in the piano roll.
 *      -   Home and End.  Page to the top or the bottom of the piano roll.
 *      -   Shift-Page-Up and Shift-Page-Down.  Move left and right in the
 *          piano roll.
 *      -   Shift-Home and Shift-End.  Page to the start or the end of the
 *          piano roll.
 *      -   Ctrl-Page-Up and Ctrl-Page-Down.  Mirrors the zoom-in and zoom-out
 *          capabilities of scrolling up and down with the mouse while the
 *          Ctrl key is pressed.
 *
 *  The Keypad-End key is an issue on our ASUS "gaming" laptop.  Whether it is
 *  seen as a "1" or an "End" key depends on an interaction between the Shift
 *  and the Num Lock key.  Annoying, takes some time to get used to.
 *
 * \change layk 2016-10-17
 *      Issue #46.  Undoing (ctrl-z) removes two instances of history.  To
 *      reproduce this bug, if one makes three notes one at a time and presses
 *      ctrl-z once only the first one remains. Same goes for moving notes.
 *      This is due to this else-if statement where we call
 *      seqroll::on_key_press_event() making first removal.  This if statement
 *      is never true and seqroll::on_key_press_event() is called again as
 *      Gtk::Window::on_key_press_event(), making another m_seq.pop_undo() in
 *      seqroll.  Note that the code here was an (ill-advised) attempt to
 *      avoid the pattern title field from grabbing the initial keystrokes;
 *      better to just get used to clicking the piano roll first.  Finally,
 *      fixing the undo bug also let's ctrl-page-up/page-down change the zoom.
 *      Lastly, we've removed the undo here... seqroll already handles both
 *      undo and redo keystrokes.
 *
 * \change ca 2016-10-18
 *      Issue #46.  In addition to layk's fixes, we have to properly determine
 *      if we're inside the "Sequence Name" ("GtkEntry") field, as opposed to
 *      the "GtkDrawingArea" field, to avoid grabbing and using keystrokes
 *      intended for the text-entry field.  We may have to rethink the whole
 *      seqroll vs. seqedit key-press process at some point, as this is a bit
 *      too tricky.  Please note that the name "gtkmm__GtkEntry" likely
 *      applies only to GNU's C++ compiler, g++.  This will be an issue in any
 *      port to Microsoft's C++ compiler.
 *
 * \param ev
 *      Provides the keystroke event to be handled.
 *
 * \return
 *      Returns true if we handled the keystroke here.  Otherwise, returns the
 *      value of Gtk::Window::on_key_press_event(ev).
 */

bool
seqedit::on_key_press_event (GdkEventKey * ev)
{
    bool result = false;
    std::string focus_name = get_focus()->get_name();
    bool in_name_field = focus_name == "gtkmm__GtkEntry";   /* g++ only!    */
    if (is_ctrl_key(ev))
    {
        if (ev->keyval == 'w')
        {
            /*
             * Here, we must return immediately, since this function deletes
             * "this", and we cannot access this object anymore.  Segfault!
             */

            return on_delete_event((GdkEventAny *)(ev));
        }
        else if (ev->keyval == SEQ64_Page_Up)   /* zoom in              */
        {
            set_zoom(m_zoom / 2);
            result = true;
        }
        else if (ev->keyval == SEQ64_Page_Down) /* zoom out             */
        {
            set_zoom(m_zoom * 2);
            result = true;
        }
#ifdef SEQ64_STAZED_LFO_SUPPORT
        else if (ev->keyval == 'l')
        {
            m_lfo_wnd->toggle_visible();
        }
#endif
    }
    else if (is_shift_key(ev))
    {
        if (ev->keyval == SEQ64_Page_Down)      /* scroll rightward     */
        {
            double step = m_hadjust->get_page_increment();
            horizontal_adjust(step);
            result = true;
        }
        else if (OR_EQUIVALENT(ev->keyval, SEQ64_End, SEQ64_KP_End))
        {
            horizontal_set(9999999.0);          /* scroll to the end    */
            result = true;
        }
        else if (ev->keyval == SEQ64_Page_Up)   /* scroll leftward      */
        {
            double step = m_hadjust->get_page_increment();
            horizontal_adjust(-step);
            result = true;
        }
        else if (OR_EQUIVALENT(ev->keyval, SEQ64_Home, SEQ64_KP_Home))
        {
            horizontal_set(0);                  /* scroll to beginning  */
            result = true;
        }
        else if (ev->keyval == SEQ64_Z)        /* zoom in               */
        {
            if (! in_name_field)
            {
                set_zoom(m_zoom / 2);
                result = true;
            }
        }
    }
    else
    {
#ifdef USE_UNHANDLED_SHIFT_KEY

        /*
         * Handled in Shift key handling above now.
         */

        if (ev->keyval == SEQ64_Z)              /* zoom in              */
        {
            if (! in_name_field)
            {
                set_zoom(m_zoom / 2);
                result = true;
            }
        }
        else
#endif
        if (ev->keyval == SEQ64_0)              /* reset to normal zoom */
        {
            if (! in_name_field)
            {
                set_zoom(m_initial_zoom);       /* not usr().zoom())    */
                result = true;
            }
        }
        else if (ev->keyval == SEQ64_z)         /* zoom out             */
        {
            if (! in_name_field)
            {
                set_zoom(m_zoom * 2);
                result = true;
            }
        }
        else if (ev->keyval == SEQ64_Page_Down) /* scroll downward      */
        {
            double step = m_vadjust->get_page_increment();
            vertical_adjust(step);
            result = true;
        }
        else if (OR_EQUIVALENT(ev->keyval, SEQ64_End, SEQ64_KP_End))
        {
            vertical_set(9999999.0);            /* scroll to the end    */
            result = true;
        }
        else if (ev->keyval == SEQ64_Page_Up)   /* scroll upward        */
        {
            double step = m_vadjust->get_page_increment();
            vertical_adjust(-step);
            result = true;
        }
        else if (OR_EQUIVALENT(ev->keyval, SEQ64_Home, SEQ64_KP_Home))
        {
            vertical_set(0);                    /* scroll to beginning  */
            result = true;
        }
    }
    if (! result)
        result = Gtk::Window::on_key_press_event(ev);

    return result;
}

}           // namespace seq64

/*
 * seqedit.cpp
 *
 * vim: sw=4 ts=4 wm=4 et ft=cpp
 */
<|MERGE_RESOLUTION|>--- conflicted
+++ resolved
@@ -25,11 +25,7 @@
  * \library       sequencer64 application
  * \author        Seq24 team; modifications by Chris Ahlstrom
  * \date          2015-07-24
-<<<<<<< HEAD
- * \updates       2017-09-17
-=======
- * \updates       2017-11-10
->>>>>>> f21081ec
+ * \updates       2017-11-23
  * \license       GNU GPLv2 or above
  *
  *  Compare this class to eventedit, which has to do some similar things,
