<<<<<<< HEAD
INSTALL for Sequencer64 v. 0.94.0 and above
Chris Ahlstrom
2015-09-10 to 2017-10-22
=======
INSTALL for Sequencer64 v. 0.93.5 and above
Chris Ahlstrom
2015-09-10 to 2017-11-05
>>>>>>> 1d4a83ed

The current packaging for Sequencer64 is primarily aimed at developers.
There is currently no configure script... it must be bootstrapped.
Starting with version 0.90.4, four different versions of the program can be
built:

    -   seq64. Native JACK; the default build after a simple bootstrap.
        command; JACK MIDI with optional JACK transport; fall-back to ALSA;
        Better support for Meta events (specifically Set Tempo and Time
        Signature).  Now the most official version of Sequencer64.
    -   seq64cli.  An in-progress version of a GUI-less version of
        Sequencer64, which can run from the console or as a daemon.
    -   sequencer64. ALSA with JACK transport; the original version.
    -   seq64portmidi. PortMIDI implementation; has issues, a less effective
        option for Linux; might still be used for the upcoming Windows
        implementation.

Steps:

   0.  Preload any DEPENDENCIES, as listed at the end of this document.
       However, if some are missing, the configure script will tell you,
       or, at worst, a build error will tell you.

   1.  Check-out the branch you want.  Make a branch if you want to make
       changes.  The current branches are "master", "tempo_track", and
       "qt5_support".  There are some other branches not yet deleted.
       See GitHub.

   2.  The first thing to do is decide what version of Sequencer64 you want to
       build.  There are now 4 versions:

       1.   Seq64rtmidi/seq64:           ./bootstrap [ -er | -ed] -rm
       2.   Seq64cli/seq64cli:           ./bootstrap -er -cli
       3.   Sequencer64/sequencer64:     ./bootstrap -er -am
<<<<<<< HEAD
       4.   Seq64portmidi/seq64portmidi: ./bootstrap -er -pm (fewer features)
=======
       4.   Seq64portmidi/seq64portmidi: ./bootstrap -er -pm
>>>>>>> 1d4a83ed
   
       From the top project directory, run one of the commands above (they
       auto-configure) or run the following commands, which set up a release
       build of seq64 (native JACK, native ALSA fallback).

       $ ./bootstrap    (needed only if the configure script does not exist)
       $ ./configure

       If you do not want to see a lot of output, the stock autotools
       option "--enable-silent-rules" can be added to the ./configure command.

       For building in release mode without seeing a ton of compiler output,
       the following command will configure for the "silent rules" of Automake.

       $ ./bootstrap --enable-release [ -rm | -cli | -am | -pm ]
       $ ./bootstrap -er [ -rm | -cli | -am | -pm ]

       Note that the options in brackets are option and mutually exclusive.
       The additional options select the kind of Sequencer64 to build.
       There is now no default, but -rm is most likely what you want.

       For debugging without libtool getting in the way, just run the
       following command, which will add the --enable-debug and
       --disable-shared options to a configure run:

       $ ./bootstrap --enable-debug [ -rm | -cli | -am | -pm ]
       $ ./bootstrap -ed [ -rm | -cli | -am | -pm ]

       If desired, there are also configure options as described below,
       and also conditional macros in the code.  The configure options can be 
       supplied to the ./configure command, while build macros can be defined
       (in the code) to even further tailor the build.

   3.  Run the make command:

       $ make

       This procedure no longer builds the documentation. If you do care about
       programmer documentation, change to the doc/dox directory and run
       "./make_dox reference" and "./make_dox notes".
      
       Do not forget that you can add options to "make", such as "V=0" (enable
       silent build), "V=1" (enable the normal verbose build), and "-j n" (use
       n processors to speed up the build).

   4.  To install, become root and run:

       # make install

       Note that we have removed the developer reference manual from the
       automated build (see the Doxygen DEPENDENCIES below), but the existing
       documents will still be installed.

   5.  See the additional features that can be enabled, below, using 
       build macros.

   6.  Also grab the Sequencer64 User Manual from:

            http://github.com/ahlstromcj/sequencer64-doc.git

       It contains a prebuilt PDF version of the manual, as well as the
       LaTeX files needed to rebuild it.

CONFIGURE OPTIONS FOR APPLICATION FEATURES:

    These options undefine the following build macros:

        SEQ64_RTMIDI_SUPPORT
        SEQ64_ALSAMIDI_SUPPORT
        SEQ64_PORTMIDI_SUPPORT
        SEQ64_HIGHLIGHT_EMPTY_SEQS
        SEQ64_LASH_SUPPORT
        SEQ64_JACK_SUPPORT
        SEQ64_JACK_SESSION
        SEQ64_PAUSE_SUPPORT
        SEQ64_STAZED_CHORD_GENERATOR
        SEQ64_STAZED_TRANSPOSE
        SEQ64_JE_PATTERN_PANEL_SCROLLBARS
        SEQ64_MULTI_MAINWID

    --enable-rtmidi

        Defines SEQ64_RTMIDI_SUPPORT to enable our heavily modified "rtmidi"
        library.  This option enables the usage of native JACK MIDI which will
        fall back to ALSA if JACK is not running.  Builds Seq64rtmidi/seq64.

    --enable-alsamidi

        Defines SEQ64_ALSAMIDI_SUPPORT to build the original Sequencer64.
        This build is not quite the same, since we have refactored the midibus
        and mastermidibus modules, and added the businfo module.  Builds
        Sequencer64/sequencer64.

    --enable-portmidi

        Defines SEQ64_PORTMIDI_SUPPORT to build the PortMIDI version of
        Sequencer64, using the Linux version of this library.  Builds
        Seq64portmidi/seq64portmidi.  We have tested only playback.  When we
        eventually get to Windows MIDI support, we have to decide whether to
        use the "portmidi" build or to use the "rtmidi" build.
        
    --disable-highlight

        Undefines the SEQ64_HIGHLIGHT_EMPTY_SEQS  macro, which is otherwise
        defined by default.  If defined, the application will highlight empty
        sequences/patterns by coloring them yellow.

    --enable-lash

        Defines the SEQ64_LASH_SUPPORT macro, which is now undefined
        by default.  Use this if you still use LASH session management.

    --disable-jack
    
        Undefines the SEQ64_JACK_SUPPORT macro, which is otherwise defined
        by default.  This option is not viable for the "rtmidi" version of
        Sequencer64, which incorporates a couple of JACK modules.

    --disable-jack-session

        Undefines the SEQ64_JACK_SESSION macro, which is defined if JACK
        support is defined, and the jack/session.h file is found.

    --disable-pause

        Undefines the SEQ64_PAUSE_SUPPORT macro.  If this macro is defined,
        then the application is built with support for a Pause button.  It
        used to control the addition of pause functionality, but that
        functionality is now permanent..  This means that, in ALSA mode, the
        progress bars stay in place when Pause is activated (by click or
        keystroke), and playback resumes where it left off.  The Stop button
        still rewinds to the beginning.  The behavior of JACK transport, if
        enabled, is (should be!) unchanged.  To go back to the legacy
        stop/play behavior, use the --disable-pause option when running the
        configure script.  Note that we are still working through issues with
        the pause option, and there are a lot of situations to test.

    --disable-chords

        Undefines the SEQ64_STAZED_CHORD_GENERATOR macro.  If this macro is
        defined, then the application is built with support for a Chord button
        in the pattern editor, which enables entering whole chords with a
        single click.  This feature is grabbed from
        https://github.com/Stazed/seq32.

    --disable-transpose

        Undefines the SEQ64_STAZED_TRANSPOSE macro.  If this macro is defined,
        then the application is built with support for transpose buttons in
        the pattern and song editors, which enable transposing whole songs, or
        just sequences that are marked as transposable.  This feature is
        grabbed from https://github.com/Stazed/seq32.  It does not affect the
        ability to select notes and transpose them individually.  It doe
        affect Aftertouch events.

    --disable-seq32jack (obsolete, removed)

        The code that used to be marked with the SEQ64_STAZED_JACK_SUPPORT
        macro is now permanent.  It enables Seq32 JACK handling, which
        incorporates many improvements to JACK transport, including the MIDI
        clock fix from Seq24 v. 0.9.3.  It is now working pretty well, and
        probably the best option now.

    --disable-lfo

        Undefines the SEQ64_STAZED_LFO_SUPPORT macro, which is now defined by
        default.  When enable, the pattern editor includes an "LFO" button
        that brings up a small window to allow for the modulation of event
        data (in the data pane) by simple periodic waveforms.  This feature
        was adopted and improved from the Seq32 project.

    --enable-portmidi
    --enable-rtmidi
    --enable-alsamidi

        We have gotten a few alternate implementations to work.  The normal
        build is effectively --enable-rtmidi.  The --enable-portmidi flag
        creates a new application, seq64portmidi, that is based on using ALSA
        on Linux via the PortMidi application.  If we get a nice
        implementation of gtkmm2 for Windows working, we ought to have the
        Windows version we were looking at.  The macros are:

        SEQ64_PORTMIDI_SUPPORT
        SEQ64_RTMIDI_SUPPORT

        They are used only in the --version output.

    --disable-mainscroll

        Undefines SEQ64_JE_PATTERN_PANEL_SCROLLBARS.  This macro enables
        a new scroll-bar feature in the main window, from user jean-emmanuel,
        in preparation for a larger number of patterns in the main window.

    --disable-multiwid

        Undefines SEQ64_MULTI_MAINWID.  This macro enables showing multiple
        main window sets in up to a 3-row by 2-column matrix, with Set
        spinners for each windows, or one for the whole group.  This option
        is not perfect, but can be useful.

MANUALLY-DEFINED MACROS IN CODE:

    The following items are not yet part of the configure script, but can
    be edited manually to achieve the desired settings.  Only crazy or
    experiment-happy people will normally want to change the define-state of
    these macros.  We have consolidated them into a single file,
    libseq64/include/seq64_features.h, to make them easier to find and edit.

    SEQ64_SONG_BOX_SELECT:

        This feature is meant to become a permanent part of Sequencer64
        eventually.  If defined, it allows selecting multiple patterns in the
        Song editor.  Currently, this can be done by selecting a pattern, then
        holding the Shift key while selecting more patterns.  Eventually,
        the ability to box-select mutliple patterns, like Kepler34, will be
        added.  However, this will be a long time in coming, as I have churned
        a lot trying to get it to work.

    SEQ64_STAZED_EXPAND_RECORD:

        This macro, defined by default, turns on the ability to specify
        different behavior in recording.  Normally, when a pattern loops to
        the beginning, and new events are received, then these new events are
        added to the events already there.  If this macro is defined, then
        the seqedit window provides a record modification button which lets
        the user select "Overwrite", which deletes the events in the pattern
        at the beginning of the loop, and "Expand", which adds measures to the
        pattern as the progress of recording moves forward.

    SEQ64_EDIT_SEQUENCE_HIGHLIGHT:

        Provides the option to highlight the currently-editing sequence
        in the main window view and in the song editor.  If the sequence is
        muted, it is highlighted in black text on a cyan background.  If
        it is unmuted, it is highlighted in cyan text on a black background.
        The highlighting follows whichever pattern editor or event editor has
        the focus.

    SEQ64_HANDLE_TIMESIG_AND_TEMPO:

        OBSOLETE:  It is now a permanent option, unchangeable.

        Provides a new option to save the Time Signature and Tempo data
        that may be present in a MIDI file (in the first track) in the
        sequence object, and write them back to the MIDI file when saved
        again, in Sequencer64 format.  The SeqSpec events that Seq24 and
        Sequencer64 save for these "events" are not readable by other MIDI
        applications, such as QTractor.  By enabling this macro, other
        sequencers can read the correct time-signature and tempo values from
        Sequencer64 MIDI files.

    SEQ64_USE_NEW_FONT:

        OBSOLETE:  now a run-time option that can be changed in the
        user-settings ("user") configuration file.

        Already defined in the font module.  If defined, a new, anti-aliased,
        bold font is used in the user-interface.  This new font is implemented
        in new XPM files in resources/pixmaps directory: wen*.xpm.  The font
        is slightly larger, but changes the user-interface sizes only to an
        infinitesmal degree.  Using this new font is the default.

    SEQ64_USE_EVENT_MAP:

        Was defined in the seq64_features.h module.  It enables the usage of an
        std::multimap, instead of an std::list, to store MIDI events.  Because
        the code does a lot of sorting of events, using the std::multimap is
        actually a lot faster (especially under debug mode, where it takes
        many seconds for a medium-size MIDI file to load using the std::list
        implementation).

        There is still a chance that the std::multimap might prove the
        limiting factor during playback. And, in fact, we found that for
        the large MIDI file, contrib/midi/b4uacuse-stress.midi, on our slow
        single-core test machine, the amount of data was simply unplayable.
        So now the std::list implementation is back in usage, but with a
        difference.  When loading the MIDI file, no sorting is done until
        all of the events have been added to a sequence.  This make the
        loading process as fast as the std::multimap, but with a much better
        throughput for playback.

        We will eventually consider replacing std::list with std::vector
        for even better throughput; the former still has node pointers to deal
        with, which slows simple iteration down.  There are many
        complications, though.

    SEQ64_USE_EVENTEDIT_MAP:

        For the event editor (editable_events, etc.), this macro replaces the
        std::list with std::multimap.

    SEQ64_PRESORT_EVENT_CONTAINER (obsolete):

        If using the std::list MIDI implementation (from Seq24), also
        sort the MIDI event container after every event is inserted, even
        when reading a MIDI file.  This greatly slows down the reading
        of large MIDI files, though; our largest file then takes on the order
        of 10 minutes to load!  So this option is a fallback in case bugs are
        found related to NOT using SEQ64_USE_EVENT_MAP, but delaying sorting
        until all sequence events have been loaded.

    SEQ64_USE_MIDI_VECTOR:

        Defined and used in the midifile module.  It provides the preferred
        alternative to the list for storing and counting the bytes of MIDI
        data.  It is an attempt to stop reversing certain events due to the
        peculiarities of using std::list to store MIDI bytes from a sequence.
        This new implementation uses std::vector and does not use pop_back()
        to retrieve the bytes for writing to a file.

    SEQ64_SOLID_PIANOROLL_GRID:

        Enabling this macro makes the grid lines for the piano rolls
        more solid, with about the same perception of lightness.
        It also calls in some other tweaks, such as the positioning of
        markers.  We currently like this look a little better, and so it is
        the default.  See the app_limits.h header file for the definition of
        this variable.

    SEQ64_FOLLOW_PROGRESS_BAR:

        Currently enabled by default in the seqroll.cpp module, this macro
        turns on code that scrolls the sequence/pattern editor horizontally to
        keep the progress bar in view for long patterns, as the tune plays.
        It currently has the following issue:

            -   Tracking when controlled by the Song Mode, with a gap in the
                pattern triggering, causes the alignment of paging and
                progress to get out of whack.

    SEQ64_STAZED_EXPORT_SONG:

        Enables suppport for exporting a Sequencer64 song with performance
        (Song Editor) data as a standard MIDI file (format 1).  Enabled in the
        code (midifile.hpp).

    SEQ64_STAZED_EDIT_MENU:

        Enables a new Edit menu, used for accessing features such as
        whole-song transposition and exporting performances to normal MIDI
        files.

        Obsolete:  Now a permanent, unmacroed feature.

    SEQ64_STAZED_SONG_MODE_BUTTON:

        Enables a Live/Song-mode toggle-button on the main window, so
        that one can choose the mode directly, rather than focussing the
        main window versus the song-editor window.  Comes from the Seq32
        project.

    SEQ64_STAZED_LFO_SUPPORT:

        Enables a provisional windows to allow adding low-frequency modulation
        to the pattern editor data panel.

    SEQ64_USE_DEBUG_OUTPUT:

        Enable this macro in the globals.h header file, to see extra console
        output if the application is compiled for debugging.  This macro
        can be activated only if PLATFORM_DEBUG is defined, which is taken
        care of by the build process.  If set, this macro turns on extra
        (i.e. too much) console output for the following modules:

            globals
            jack_assistant
            optionsfile
            user_settings
            And more...

    SEQ64_TOGGLE_PLAYING:

        This is now a PERMANENT option.  The macro is removed, the
        functionality remains.

        If defined (in the perform module), this macro makes the Mute button
        of the Main window toggle only the tracks that are armed.  The
        armed status of these tracks are saved, and then turned off.  Toggling
        again turns only the armed tracks back on.  Please note that any
        tracks that are armed while the previously-armed tracks are toggled
        off will stay armed when the previously-armed tracks are toggled back
        on.  This feature currently is not a strict "restore previous state"
        button.

    USE_xxxxxx:
    SEQ64_xxxxxx_XXX:
    SEQ64_xxxxxx_TMI:

        This category of macro are usually undefined values that let us keep
        old or experimental code around in case we decide it was the better
        code after all.  Generally, you do not want to change the status of
        these macros unless you are very familiar with the code and willing to
        temporarily break stuff or add annoying console output.
        The "TMI" in some denotes debug code that dumps too much information
        (TMI) to the console, so has to be enabled by editing it on those
        occasions where.  The "XXX" is similar, disabling the macro no matter
        what.

        We have incorporated some very useful code from the Seq32 project
        of the user "stazed".  He includes some new features and some bug
        fixes that we had overlooked.  At present, we are not enabling this
        functionality, just adding it, macroed out by the following macros:

        USE_STAZED_RANDOMIZE_SUPPORT
        USE_STAZED_SEQDATA_EXTENSIONS
        USE_STAZED_SELECTION_EXTENSIONS
        USE_STAZED_EVEN_ODD_SUPPORT

        Also, the GitHub project "Kepler34" has some features we want to adopt
        before we make our version of its conversion to the Qt library.

        USE_SEQUENCE_COLOR
        USE_SEQUENCE_EDIT_MODE
        SEQ64_SONG_RECORDING

        Some of these are defined (or undefined) in
        libseq64/include/seq64_features.h.

DEPENDENCIES:

   With luck, the following dependencies will bring in their own dependencies
   when installed.

   Code:

	  -  libasound2-dev
      -  libatkmm-1.6-dev (dev is the header-file package)
      -  libgtkmm-2.4-dev
      -  libglibmm-2.4-dev
	  -  libgtk2.0-dev
      -  libsigc++-2.0-dev
      -  libjack-jackd2-dev
      -  liblash-compat-dev (optional)
      -  libpng-dev (replaces libpng12-dev with libpng16, latest Debian Sid,
         and brings in libpng-tools)
      -  libportmidi-dev, needed to build the Linux PortMidi version of
         Sequencer64 (currently only for experimentation)

   Runtime:

      -  libatk-adaptor (and its dependencies)
      -  libgail-common (and its dependencies)

   Build tools:

      -  automake and autoconf
      -  autoconf-archive
      -  g++
      -  make
      -  libtool
      -  mingw Windows builds (Debian flavor)
         -  binutils-mingw-w64
         -  gcc-mingw-w64
         -  g++-mingw-w64
         -  gdb-mingw-w64 (for debugging on Linux)
         -  mingw-w64-tools (mingw32-pkgconfig on other systems)

   Documentation (now optional, must be built manually):

      We have removed the automatic generation of the developer reference
      documentation.  It is a pain to deal with relative to the number of
      times one needs to read it.  To build it, change to the doc/dox
      directory and run "./make_dox reference".  There is now a shorter,
      more useful "Developer Notes" document that can be built using
      "./make_dox notes".  Be aware that the PDF files will always be present
      and installed, even if not necessarily up-to-date with the latest code.

      -  doxygen and doxygen-latex
      -  graphviz
      -  texlive
      -  More?

      To build the documentation manually, change to the doc/dox
      directory and run:

         ./make_dox reference
         ./make_dox clean

      To install the documentation to /usr/local/doc/sequencer64-0.9:

         ./make_dox install
      
   Debian packaging:

      See the README file in the Debian directory.

      -  debhelper
      -  fakeroot
      -  More?

   MingW:

    Avoid use of AC_CYGWIN and AC_MINGW32.

    https://mail.gnome.org/archives/commits-list/2013-January/msg03009.html
    https://www.gnu.org/software/autoconf/manual/autoconf-2.69/html_node/Obsolete-Macros.html
    http://mingw-cross.sourceforge.net/hello_autotools.html#mingw

        https://www.tinc-vpn.org/examples/cross-compiling-windows-binary/

        https://wiki.wxwidgets.org/Compiling_wxWidgets_with_MinGW

        https://github.com/Alexpux/MINGW-packages/blob/master/mingw-w64-gimp/PKGBUILD

        https://mail.gnome.org/archives/gimp-developer-list/2016-March/msg00014.html


   JACK Testing (optional):

      - qjackctl
      - a2jmidid (exposes Seq24 ALSA MIDI ports to JACK)
      - hydrogen
      - klick (a command-line metronome)
      - qtractor or other MIDI sequencers
      - gmidimonitor or (better) midisnoop

# vim: sw=4 ts=4 wm=4 et ft=sh<|MERGE_RESOLUTION|>--- conflicted
+++ resolved
@@ -1,12 +1,6 @@
-<<<<<<< HEAD
 INSTALL for Sequencer64 v. 0.94.0 and above
 Chris Ahlstrom
-2015-09-10 to 2017-10-22
-=======
-INSTALL for Sequencer64 v. 0.93.5 and above
-Chris Ahlstrom
-2015-09-10 to 2017-11-05
->>>>>>> 1d4a83ed
+2015-09-10 to 2017-11-07
 
 The current packaging for Sequencer64 is primarily aimed at developers.
 There is currently no configure script... it must be bootstrapped.
@@ -41,11 +35,7 @@
        1.   Seq64rtmidi/seq64:           ./bootstrap [ -er | -ed] -rm
        2.   Seq64cli/seq64cli:           ./bootstrap -er -cli
        3.   Sequencer64/sequencer64:     ./bootstrap -er -am
-<<<<<<< HEAD
        4.   Seq64portmidi/seq64portmidi: ./bootstrap -er -pm (fewer features)
-=======
-       4.   Seq64portmidi/seq64portmidi: ./bootstrap -er -pm
->>>>>>> 1d4a83ed
    
        From the top project directory, run one of the commands above (they
        auto-configure) or run the following commands, which set up a release
