--- conflicted
+++ resolved
@@ -28,11 +28,7 @@
  * \library       sequencer64 application
  * \author        Seq24 team; modifications by Chris Ahlstrom
  * \date          2015-07-24
-<<<<<<< HEAD
- * \updates       2018-02-17
-=======
- * \updates       2017-09-11
->>>>>>> 2f7b9e87
+ * \updates       2018-02-18
  * \license       GNU GPLv2 or above
  *
  *  This class still has way too many members, even with the JACK and
@@ -2287,7 +2283,6 @@
         m_seqs_in_set = seqs;
     }
 
-<<<<<<< HEAD
 #ifdef SEQ64_SONG_RECORDING
 
     /*
@@ -2325,8 +2320,15 @@
     void unselect_all_triggers ();
 
 public:
-=======
-public:     // TEMPORARY
+
+    /**
+     *  A better name for get_screen_set_notepad(), adapted from Kepler34.
+     */
+
+    const std::string & get_bank_name (int bank) const
+    {
+        return get_screenset_notepad(bank);
+    }
 
     /**
      * \setter m_looping
@@ -2341,8 +2343,20 @@
         m_looping = looping;
     }
 
-private:
->>>>>>> 2f7b9e87
+    /*
+     * Deals with the colors used to represent specific sequences.
+     */
+
+    thumb_colors_t get_sequence_color (int seqnum) const
+    {
+        return thumb_colors_t(is_active(seqnum) ? m_seqs[seqnum]->color() : 0);
+    }
+
+    void set_sequence_colour (int seqnum, thumb_colors_t c)
+    {
+        if (is_active(seqnum))
+            m_seqs[seqnum]->color(int(c));
+    }
 
     /**
      * \getter m_have_undo
@@ -2430,24 +2444,6 @@
     const std::string & get_screenset_notepad (int screenset) const;
 
     /**
-     *  A better name for get_screen_set_notepad(), adapted from Kepler34.
-     */
-
-    const std::string & get_bank_name (int bank) const
-    {
-        return get_screenset_notepad(bank);
-    }
-
-    /**
-     *  A better name for get_screen_set_notepad(), adapted from Kepler34.
-     */
-
-    const std::string & get_bank_name (int bank) const
-    {
-        return get_screen_set_notepad(bank);
-    }
-
-    /**
      *  Returns the notepad text for the current screen-set.
      */
 
@@ -2482,21 +2478,6 @@
     void mute_group_tracks ();
     void select_and_mute_group (int g_group);
     void set_song_mute (mute_op_t op);
-
-    /*
-     * Deals with the colors used to represent specific sequences.
-     */
-
-    thumb_colors_t get_sequence_color (int seqnum) const
-    {
-        return thumb_colors_t(is_active(seqnum) ? m_seqs[seqnum]->color() : 0);
-    }
-
-    void set_sequence_colour (int seqnum, thumb_colors_t c)
-    {
-        if (is_active(seqnum))
-            m_seqs[seqnum]->color(int(c));
-    }
 
     /*
      * Deals with the editing mode of the specific sequence.
